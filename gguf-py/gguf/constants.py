from __future__ import annotations

from enum import Enum, IntEnum, auto
from typing import Any

#
# constants
#

GGUF_MAGIC             = 0x46554747  # "GGUF"
GGUF_VERSION           = 3
GGUF_DEFAULT_ALIGNMENT = 32
GGML_QUANT_VERSION     = 2  # GGML_QNT_VERSION from ggml.h

#
# metadata keys
#


class Keys:
    class General:
        TYPE                       = "general.type"
        ARCHITECTURE               = "general.architecture"
        QUANTIZATION_VERSION       = "general.quantization_version"
        ALIGNMENT                  = "general.alignment"
        FILE_TYPE                  = "general.file_type"

        # Authorship Metadata
        NAME                       = "general.name"
        AUTHOR                     = "general.author"
        VERSION                    = "general.version"
        ORGANIZATION               = "general.organization"

        FINETUNE                   = "general.finetune"
        BASENAME                   = "general.basename"

        DESCRIPTION                = "general.description"
        QUANTIZED_BY               = "general.quantized_by"

        SIZE_LABEL                 = "general.size_label"

        # Licensing details
        LICENSE                    = "general.license"
        LICENSE_NAME               = "general.license.name"
        LICENSE_LINK               = "general.license.link"

        # Typically represents the converted GGUF repo (Unless native)
        URL                        = "general.url" # Model Website/Paper
        DOI                        = "general.doi"
        UUID                       = "general.uuid"
        REPO_URL                   = "general.repo_url" # Model Source Repository (git/svn/etc...)

        # Model Source during conversion
        SOURCE_URL                 = "general.source.url" # Model Website/Paper
        SOURCE_DOI                 = "general.source.doi"
        SOURCE_UUID                = "general.source.uuid"
        SOURCE_REPO_URL            = "general.source.repo_url" # Model Source Repository (git/svn/etc...)

        # Base Model Source. There can be more than one source if it's a merged
        # model like with 'Mistral-7B-Merge-14-v0.1'. This will assist in
        # tracing linage of models as it is finetuned or merged over time.
        BASE_MODEL_COUNT           = "general.base_model.count"
        BASE_MODEL_NAME            = "general.base_model.{id}.name"
        BASE_MODEL_AUTHOR          = "general.base_model.{id}.author"
        BASE_MODEL_VERSION         = "general.base_model.{id}.version"
        BASE_MODEL_ORGANIZATION    = "general.base_model.{id}.organization"
        BASE_MODEL_URL             = "general.base_model.{id}.url" # Model Website/Paper
        BASE_MODEL_DOI             = "general.base_model.{id}.doi"
        BASE_MODEL_UUID            = "general.base_model.{id}.uuid"
        BASE_MODEL_REPO_URL        = "general.base_model.{id}.repo_url" # Model Source Repository (git/svn/etc...)

        # Array based KV stores
        TAGS                       = "general.tags"
        LANGUAGES                  = "general.languages"
        DATASETS                   = "general.datasets"

    class LLM:
        VOCAB_SIZE                        = "{arch}.vocab_size"
        CONTEXT_LENGTH                    = "{arch}.context_length"
        EMBEDDING_LENGTH                  = "{arch}.embedding_length"
        BLOCK_COUNT                       = "{arch}.block_count"
        LEADING_DENSE_BLOCK_COUNT         = "{arch}.leading_dense_block_count"
        FEED_FORWARD_LENGTH               = "{arch}.feed_forward_length"
        EXPERT_FEED_FORWARD_LENGTH        = "{arch}.expert_feed_forward_length"
        EXPERT_SHARED_FEED_FORWARD_LENGTH = "{arch}.expert_shared_feed_forward_length"
        USE_PARALLEL_RESIDUAL             = "{arch}.use_parallel_residual"
        TENSOR_DATA_LAYOUT                = "{arch}.tensor_data_layout"
        EXPERT_COUNT                      = "{arch}.expert_count"
        EXPERT_USED_COUNT                 = "{arch}.expert_used_count"
        EXPERT_SHARED_COUNT               = "{arch}.expert_shared_count"
        EXPERT_WEIGHTS_SCALE              = "{arch}.expert_weights_scale"
        POOLING_TYPE                      = "{arch}.pooling_type"
        LOGIT_SCALE                       = "{arch}.logit_scale"
        DECODER_START_TOKEN_ID            = "{arch}.decoder_start_token_id"
        ATTN_LOGIT_SOFTCAPPING            = "{arch}.attn_logit_softcapping"
        FINAL_LOGIT_SOFTCAPPING           = "{arch}.final_logit_softcapping"

    class Attention:
        HEAD_COUNT        = "{arch}.attention.head_count"
        HEAD_COUNT_KV     = "{arch}.attention.head_count_kv"
        MAX_ALIBI_BIAS    = "{arch}.attention.max_alibi_bias"
        CLAMP_KQV         = "{arch}.attention.clamp_kqv"
        KEY_LENGTH        = "{arch}.attention.key_length"
        VALUE_LENGTH      = "{arch}.attention.value_length"
        LAYERNORM_EPS     = "{arch}.attention.layer_norm_epsilon"
        LAYERNORM_RMS_EPS = "{arch}.attention.layer_norm_rms_epsilon"
        CAUSAL            = "{arch}.attention.causal"
        Q_LORA_RANK       = "{arch}.attention.q_lora_rank"
        KV_LORA_RANK      = "{arch}.attention.kv_lora_rank"
        REL_BUCKETS_COUNT = "{arch}.attention.relative_buckets_count"
        SLIDING_WINDOW    = "{arch}.attention.sliding_window"

    class Rope:
        DIMENSION_COUNT         = "{arch}.rope.dimension_count"
        FREQ_BASE               = "{arch}.rope.freq_base"
        SCALING_TYPE            = "{arch}.rope.scaling.type"
        SCALING_FACTOR          = "{arch}.rope.scaling.factor"
        SCALING_ATTN_FACTOR     = "{arch}.rope.scaling.attn_factor"
        SCALING_ORIG_CTX_LEN    = "{arch}.rope.scaling.original_context_length"
        SCALING_FINETUNED       = "{arch}.rope.scaling.finetuned"
        SCALING_YARN_LOG_MUL    = "{arch}.rope.scaling.yarn_log_multiplier"

    class Split:
        LLM_KV_SPLIT_NO            = "split.no"
        LLM_KV_SPLIT_COUNT         = "split.count"
        LLM_KV_SPLIT_TENSORS_COUNT = "split.tensors.count"

    class SSM:
        CONV_KERNEL    = "{arch}.ssm.conv_kernel"
        INNER_SIZE     = "{arch}.ssm.inner_size"
        STATE_SIZE     = "{arch}.ssm.state_size"
        TIME_STEP_RANK = "{arch}.ssm.time_step_rank"

    class Tokenizer:
        MODEL                = "tokenizer.ggml.model"
        PRE                  = "tokenizer.ggml.pre"
        LIST                 = "tokenizer.ggml.tokens"
        TOKEN_TYPE           = "tokenizer.ggml.token_type"
        TOKEN_TYPE_COUNT     = "tokenizer.ggml.token_type_count"  # for BERT-style token types
        SCORES               = "tokenizer.ggml.scores"
        MERGES               = "tokenizer.ggml.merges"
        BOS_ID               = "tokenizer.ggml.bos_token_id"
        EOS_ID               = "tokenizer.ggml.eos_token_id"
        UNK_ID               = "tokenizer.ggml.unknown_token_id"
        SEP_ID               = "tokenizer.ggml.seperator_token_id"
        PAD_ID               = "tokenizer.ggml.padding_token_id"
        CLS_ID               = "tokenizer.ggml.cls_token_id"
        MASK_ID              = "tokenizer.ggml.mask_token_id"
        ADD_BOS              = "tokenizer.ggml.add_bos_token"
        ADD_EOS              = "tokenizer.ggml.add_eos_token"
        ADD_PREFIX           = "tokenizer.ggml.add_space_prefix"
        REMOVE_EXTRA_WS      = "tokenizer.ggml.remove_extra_whitespaces"
        PRECOMPILED_CHARSMAP = "tokenizer.ggml.precompiled_charsmap"
        HF_JSON              = "tokenizer.huggingface.json"
        RWKV                 = "tokenizer.rwkv.world"
        CHAT_TEMPLATE        = "tokenizer.chat_template"
        CHAT_TEMPLATE_N      = "tokenizer.chat_template.{name}"
        CHAT_TEMPLATES       = "tokenizer.chat_templates"
        # FIM/Infill special tokens constants
        PREFIX_ID            = "tokenizer.ggml.prefix_token_id"
        SUFFIX_ID            = "tokenizer.ggml.suffix_token_id"
        MIDDLE_ID            = "tokenizer.ggml.middle_token_id"
        EOT_ID               = "tokenizer.ggml.eot_token_id"
        EOM_ID               = "tokenizer.ggml.eom_token_id"

    class Adapter:
        TYPE       = "adapter.type"
        LORA_ALPHA = "adapter.lora.alpha"

#
# recommended mapping of model tensor names for storage in gguf
#


class GGUFType:
    MODEL   = "model"
    ADAPTER = "adapter"


class MODEL_ARCH(IntEnum):
    LLAMA        = auto()
    FALCON       = auto()
    BAICHUAN     = auto()
    GROK         = auto()
    GPT2         = auto()
    GPTJ         = auto()
    GPTNEOX      = auto()
    MPT          = auto()
    STARCODER    = auto()
    REFACT       = auto()
    BERT         = auto()
    NOMIC_BERT   = auto()
    JINA_BERT_V2 = auto()
    BLOOM        = auto()
    STABLELM     = auto()
    QWEN         = auto()
    QWEN2        = auto()
    QWEN2MOE     = auto()
    PHI2         = auto()
    PHI3         = auto()
    PLAMO        = auto()
    CODESHELL    = auto()
    ORION        = auto()
    INTERNLM2    = auto()
    MINICPM      = auto()
    GEMMA        = auto()
    GEMMA2       = auto()
    STARCODER2   = auto()
    MAMBA        = auto()
    XVERSE       = auto()
    COMMAND_R    = auto()
    DBRX         = auto()
    OLMO         = auto()
    OPENELM      = auto()
    ARCTIC       = auto()
    DEEPSEEK2    = auto()
    CHATGLM      = auto()
    BITNET       = auto()
    T5           = auto()
    T5ENCODER    = auto()
    JAIS         = auto()


class MODEL_TENSOR(IntEnum):
    TOKEN_EMBD           = auto()
    TOKEN_EMBD_NORM      = auto()
    TOKEN_TYPES          = auto()
    POS_EMBD             = auto()
    OUTPUT               = auto()
    OUTPUT_NORM          = auto()
    ROPE_FREQS           = auto()
    ROPE_FACTORS_LONG    = auto()
    ROPE_FACTORS_SHORT   = auto()
    ATTN_Q               = auto()
    ATTN_K               = auto()
    ATTN_V               = auto()
    ATTN_QKV             = auto()
    ATTN_OUT             = auto()
    ATTN_NORM            = auto()
    ATTN_NORM_2          = auto()
    ATTN_OUT_NORM        = auto()
    ATTN_POST_NORM       = auto()
    ATTN_ROT_EMBD        = auto()
    FFN_GATE_INP         = auto()
    FFN_GATE_INP_SHEXP   = auto()
    FFN_NORM             = auto()
    FFN_PRE_NORM         = auto()
    FFN_POST_NORM        = auto()
    FFN_GATE             = auto()
    FFN_DOWN             = auto()
    FFN_UP               = auto()
    FFN_ACT              = auto()
    FFN_NORM_EXP         = auto()
    FFN_GATE_EXP         = auto()
    FFN_DOWN_EXP         = auto()
    FFN_UP_EXP           = auto()
    FFN_GATE_SHEXP       = auto()
    FFN_DOWN_SHEXP       = auto()
    FFN_UP_SHEXP         = auto()
    ATTN_Q_NORM          = auto()
    ATTN_K_NORM          = auto()
    LAYER_OUT_NORM       = auto()
    SSM_IN               = auto()
    SSM_CONV1D           = auto()
    SSM_X                = auto()
    SSM_DT               = auto()
    SSM_A                = auto()
    SSM_D                = auto()
    SSM_OUT              = auto()
    ATTN_Q_A             = auto()
    ATTN_Q_B             = auto()
    ATTN_KV_A_MQA        = auto()
    ATTN_KV_B            = auto()
    ATTN_Q_A_NORM        = auto()
    ATTN_KV_A_NORM       = auto()
    FFN_SUB_NORM         = auto()
    ATTN_SUB_NORM        = auto()
    DEC_ATTN_NORM        = auto()
    DEC_ATTN_Q           = auto()
    DEC_ATTN_K           = auto()
    DEC_ATTN_V           = auto()
    DEC_ATTN_OUT         = auto()
    DEC_ATTN_REL_B       = auto()
    DEC_CROSS_ATTN_NORM  = auto()
    DEC_CROSS_ATTN_Q     = auto()
    DEC_CROSS_ATTN_K     = auto()
    DEC_CROSS_ATTN_V     = auto()
    DEC_CROSS_ATTN_OUT   = auto()
    DEC_CROSS_ATTN_REL_B = auto()
    DEC_FFN_NORM         = auto()
    DEC_FFN_GATE         = auto()
    DEC_FFN_DOWN         = auto()
    DEC_FFN_UP           = auto()
    DEC_OUTPUT_NORM      = auto()
    ENC_ATTN_NORM        = auto()
    ENC_ATTN_Q           = auto()
    ENC_ATTN_K           = auto()
    ENC_ATTN_V           = auto()
    ENC_ATTN_OUT         = auto()
    ENC_ATTN_REL_B       = auto()
    ENC_FFN_NORM         = auto()
    ENC_FFN_GATE         = auto()
    ENC_FFN_DOWN         = auto()
    ENC_FFN_UP           = auto()
    ENC_OUTPUT_NORM      = auto()


MODEL_ARCH_NAMES: dict[MODEL_ARCH, str] = {
    MODEL_ARCH.LLAMA:          "llama",
    MODEL_ARCH.FALCON:         "falcon",
    MODEL_ARCH.BAICHUAN:       "baichuan",
    MODEL_ARCH.GROK:           "grok",
    MODEL_ARCH.GPT2:           "gpt2",
    MODEL_ARCH.GPTJ:           "gptj",
    MODEL_ARCH.GPTNEOX:        "gptneox",
    MODEL_ARCH.MPT:            "mpt",
    MODEL_ARCH.STARCODER:      "starcoder",
    MODEL_ARCH.REFACT:         "refact",
    MODEL_ARCH.BERT:           "bert",
    MODEL_ARCH.NOMIC_BERT:     "nomic-bert",
    MODEL_ARCH.JINA_BERT_V2:   "jina-bert-v2",
    MODEL_ARCH.BLOOM:          "bloom",
    MODEL_ARCH.STABLELM:       "stablelm",
    MODEL_ARCH.QWEN:           "qwen",
    MODEL_ARCH.QWEN2:          "qwen2",
    MODEL_ARCH.QWEN2MOE:       "qwen2moe",
    MODEL_ARCH.PHI2:           "phi2",
    MODEL_ARCH.PHI3:           "phi3",
    MODEL_ARCH.PLAMO:          "plamo",
    MODEL_ARCH.CODESHELL:      "codeshell",
    MODEL_ARCH.ORION:          "orion",
    MODEL_ARCH.INTERNLM2:      "internlm2",
    MODEL_ARCH.MINICPM:        "minicpm",
    MODEL_ARCH.GEMMA:          "gemma",
    MODEL_ARCH.GEMMA2:         "gemma2",
    MODEL_ARCH.STARCODER2:     "starcoder2",
    MODEL_ARCH.MAMBA:          "mamba",
    MODEL_ARCH.XVERSE:         "xverse",
    MODEL_ARCH.COMMAND_R:      "command-r",
    MODEL_ARCH.DBRX:           "dbrx",
    MODEL_ARCH.OLMO:           "olmo",
    MODEL_ARCH.OPENELM:        "openelm",
    MODEL_ARCH.ARCTIC:         "arctic",
    MODEL_ARCH.DEEPSEEK2:      "deepseek2",
    MODEL_ARCH.CHATGLM:        "chatglm",
    MODEL_ARCH.BITNET:         "bitnet",
    MODEL_ARCH.T5:             "t5",
    MODEL_ARCH.T5ENCODER:      "t5encoder",
    MODEL_ARCH.JAIS:           "jais",
}

TENSOR_NAMES: dict[MODEL_TENSOR, str] = {
    MODEL_TENSOR.TOKEN_EMBD:           "token_embd",
    MODEL_TENSOR.TOKEN_EMBD_NORM:      "token_embd_norm",
    MODEL_TENSOR.TOKEN_TYPES:          "token_types",
    MODEL_TENSOR.POS_EMBD:             "position_embd",
    MODEL_TENSOR.OUTPUT_NORM:          "output_norm",
    MODEL_TENSOR.OUTPUT:               "output",
    MODEL_TENSOR.ROPE_FREQS:           "rope_freqs",
    MODEL_TENSOR.ROPE_FACTORS_LONG:    "rope_factors_long",
    MODEL_TENSOR.ROPE_FACTORS_SHORT:   "rope_factors_short",
    MODEL_TENSOR.ATTN_NORM:            "blk.{bid}.attn_norm",
    MODEL_TENSOR.ATTN_NORM_2:          "blk.{bid}.attn_norm_2",
    MODEL_TENSOR.ATTN_QKV:             "blk.{bid}.attn_qkv",
    MODEL_TENSOR.ATTN_Q:               "blk.{bid}.attn_q",
    MODEL_TENSOR.ATTN_K:               "blk.{bid}.attn_k",
    MODEL_TENSOR.ATTN_V:               "blk.{bid}.attn_v",
    MODEL_TENSOR.ATTN_OUT:             "blk.{bid}.attn_output",
    MODEL_TENSOR.ATTN_ROT_EMBD:        "blk.{bid}.attn_rot_embd",
    MODEL_TENSOR.ATTN_Q_NORM:          "blk.{bid}.attn_q_norm",
    MODEL_TENSOR.ATTN_K_NORM:          "blk.{bid}.attn_k_norm",
    MODEL_TENSOR.ATTN_OUT_NORM:        "blk.{bid}.attn_output_norm",
    MODEL_TENSOR.ATTN_POST_NORM:       "blk.{bid}.post_attention_norm",
    MODEL_TENSOR.FFN_GATE_INP:         "blk.{bid}.ffn_gate_inp",
    MODEL_TENSOR.FFN_GATE_INP_SHEXP:   "blk.{bid}.ffn_gate_inp_shexp",
    MODEL_TENSOR.FFN_NORM:             "blk.{bid}.ffn_norm",
    MODEL_TENSOR.FFN_PRE_NORM:         "blk.{bid}.ffn_norm",
    MODEL_TENSOR.FFN_POST_NORM:        "blk.{bid}.post_ffw_norm",
    MODEL_TENSOR.FFN_GATE:             "blk.{bid}.ffn_gate",
    MODEL_TENSOR.FFN_DOWN:             "blk.{bid}.ffn_down",
    MODEL_TENSOR.FFN_UP:               "blk.{bid}.ffn_up",
    MODEL_TENSOR.FFN_GATE_SHEXP:       "blk.{bid}.ffn_gate_shexp",
    MODEL_TENSOR.FFN_DOWN_SHEXP:       "blk.{bid}.ffn_down_shexp",
    MODEL_TENSOR.FFN_UP_SHEXP:         "blk.{bid}.ffn_up_shexp",
    MODEL_TENSOR.FFN_ACT:              "blk.{bid}.ffn",
    MODEL_TENSOR.FFN_NORM_EXP:         "blk.{bid}.ffn_norm_exps",
    MODEL_TENSOR.FFN_GATE_EXP:         "blk.{bid}.ffn_gate_exps",
    MODEL_TENSOR.FFN_DOWN_EXP:         "blk.{bid}.ffn_down_exps",
    MODEL_TENSOR.FFN_UP_EXP:           "blk.{bid}.ffn_up_exps",
    MODEL_TENSOR.LAYER_OUT_NORM:       "blk.{bid}.layer_output_norm",
    MODEL_TENSOR.SSM_IN:               "blk.{bid}.ssm_in",
    MODEL_TENSOR.SSM_CONV1D:           "blk.{bid}.ssm_conv1d",
    MODEL_TENSOR.SSM_X:                "blk.{bid}.ssm_x",
    MODEL_TENSOR.SSM_DT:               "blk.{bid}.ssm_dt",
    MODEL_TENSOR.SSM_A:                "blk.{bid}.ssm_a",
    MODEL_TENSOR.SSM_D:                "blk.{bid}.ssm_d",
    MODEL_TENSOR.SSM_OUT:              "blk.{bid}.ssm_out",
    MODEL_TENSOR.ATTN_Q_A:             "blk.{bid}.attn_q_a",
    MODEL_TENSOR.ATTN_Q_B:             "blk.{bid}.attn_q_b",
    MODEL_TENSOR.ATTN_KV_A_MQA:        "blk.{bid}.attn_kv_a_mqa",
    MODEL_TENSOR.ATTN_KV_B:            "blk.{bid}.attn_kv_b",
    MODEL_TENSOR.ATTN_Q_A_NORM:        "blk.{bid}.attn_q_a_norm",
    MODEL_TENSOR.ATTN_KV_A_NORM:       "blk.{bid}.attn_kv_a_norm",
    MODEL_TENSOR.ATTN_SUB_NORM:        "blk.{bid}.attn_sub_norm",
    MODEL_TENSOR.FFN_SUB_NORM:         "blk.{bid}.ffn_sub_norm",
    MODEL_TENSOR.DEC_ATTN_NORM:        "dec.blk.{bid}.attn_norm",
    MODEL_TENSOR.DEC_ATTN_Q:           "dec.blk.{bid}.attn_q",
    MODEL_TENSOR.DEC_ATTN_K:           "dec.blk.{bid}.attn_k",
    MODEL_TENSOR.DEC_ATTN_V:           "dec.blk.{bid}.attn_v",
    MODEL_TENSOR.DEC_ATTN_OUT:         "dec.blk.{bid}.attn_o",
    MODEL_TENSOR.DEC_ATTN_REL_B:       "dec.blk.{bid}.attn_rel_b",
    MODEL_TENSOR.DEC_CROSS_ATTN_NORM:  "dec.blk.{bid}.cross_attn_norm",
    MODEL_TENSOR.DEC_CROSS_ATTN_Q:     "dec.blk.{bid}.cross_attn_q",
    MODEL_TENSOR.DEC_CROSS_ATTN_K:     "dec.blk.{bid}.cross_attn_k",
    MODEL_TENSOR.DEC_CROSS_ATTN_V:     "dec.blk.{bid}.cross_attn_v",
    MODEL_TENSOR.DEC_CROSS_ATTN_OUT:   "dec.blk.{bid}.cross_attn_o",
    MODEL_TENSOR.DEC_CROSS_ATTN_REL_B: "dec.blk.{bid}.cross_attn_rel_b",
    MODEL_TENSOR.DEC_FFN_NORM:         "dec.blk.{bid}.ffn_norm",
    MODEL_TENSOR.DEC_FFN_GATE:         "dec.blk.{bid}.ffn_gate",
    MODEL_TENSOR.DEC_FFN_DOWN:         "dec.blk.{bid}.ffn_down",
    MODEL_TENSOR.DEC_FFN_UP:           "dec.blk.{bid}.ffn_up",
    MODEL_TENSOR.DEC_OUTPUT_NORM:      "dec.output_norm",
    MODEL_TENSOR.ENC_ATTN_NORM:        "enc.blk.{bid}.attn_norm",
    MODEL_TENSOR.ENC_ATTN_Q:           "enc.blk.{bid}.attn_q",
    MODEL_TENSOR.ENC_ATTN_K:           "enc.blk.{bid}.attn_k",
    MODEL_TENSOR.ENC_ATTN_V:           "enc.blk.{bid}.attn_v",
    MODEL_TENSOR.ENC_ATTN_OUT:         "enc.blk.{bid}.attn_o",
    MODEL_TENSOR.ENC_ATTN_REL_B:       "enc.blk.{bid}.attn_rel_b",
    MODEL_TENSOR.ENC_FFN_NORM:         "enc.blk.{bid}.ffn_norm",
    MODEL_TENSOR.ENC_FFN_GATE:         "enc.blk.{bid}.ffn_gate",
    MODEL_TENSOR.ENC_FFN_DOWN:         "enc.blk.{bid}.ffn_down",
    MODEL_TENSOR.ENC_FFN_UP:           "enc.blk.{bid}.ffn_up",
    MODEL_TENSOR.ENC_OUTPUT_NORM:      "enc.output_norm",
}

MODEL_TENSORS: dict[MODEL_ARCH, list[MODEL_TENSOR]] = {
    MODEL_ARCH.LLAMA: [
        MODEL_TENSOR.TOKEN_EMBD,
        MODEL_TENSOR.OUTPUT_NORM,
        MODEL_TENSOR.OUTPUT,
        MODEL_TENSOR.ROPE_FREQS,
        MODEL_TENSOR.ATTN_NORM,
        MODEL_TENSOR.ATTN_Q,
        MODEL_TENSOR.ATTN_K,
        MODEL_TENSOR.ATTN_V,
        MODEL_TENSOR.ATTN_OUT,
        MODEL_TENSOR.ATTN_ROT_EMBD,
        MODEL_TENSOR.FFN_GATE_INP,
        MODEL_TENSOR.FFN_NORM,
        MODEL_TENSOR.FFN_GATE,
        MODEL_TENSOR.FFN_DOWN,
        MODEL_TENSOR.FFN_UP,
        MODEL_TENSOR.FFN_GATE_EXP,
        MODEL_TENSOR.FFN_DOWN_EXP,
        MODEL_TENSOR.FFN_UP_EXP,
    ],
    MODEL_ARCH.GROK: [
        MODEL_TENSOR.TOKEN_EMBD,
        MODEL_TENSOR.OUTPUT_NORM,
        MODEL_TENSOR.OUTPUT,
        MODEL_TENSOR.ROPE_FREQS,
        MODEL_TENSOR.ATTN_NORM,
        MODEL_TENSOR.ATTN_Q,
        MODEL_TENSOR.ATTN_K,
        MODEL_TENSOR.ATTN_V,
        MODEL_TENSOR.ATTN_OUT,
        MODEL_TENSOR.ATTN_ROT_EMBD,
        MODEL_TENSOR.ATTN_OUT_NORM,
        MODEL_TENSOR.FFN_GATE_INP,
        MODEL_TENSOR.FFN_NORM,
        MODEL_TENSOR.FFN_GATE,
        MODEL_TENSOR.FFN_DOWN,
        MODEL_TENSOR.FFN_UP,
        MODEL_TENSOR.FFN_GATE_EXP,
        MODEL_TENSOR.FFN_DOWN_EXP,
        MODEL_TENSOR.FFN_UP_EXP,
        MODEL_TENSOR.LAYER_OUT_NORM,
    ],
    MODEL_ARCH.GPTNEOX: [
        MODEL_TENSOR.TOKEN_EMBD,
        MODEL_TENSOR.OUTPUT_NORM,
        MODEL_TENSOR.OUTPUT,
        MODEL_TENSOR.ATTN_NORM,
        MODEL_TENSOR.ATTN_QKV,
        MODEL_TENSOR.ATTN_OUT,
        MODEL_TENSOR.FFN_NORM,
        MODEL_TENSOR.FFN_DOWN,
        MODEL_TENSOR.FFN_UP,
    ],
    MODEL_ARCH.FALCON: [
        MODEL_TENSOR.TOKEN_EMBD,
        MODEL_TENSOR.OUTPUT_NORM,
        MODEL_TENSOR.OUTPUT,
        MODEL_TENSOR.ATTN_NORM,
        MODEL_TENSOR.ATTN_NORM_2,
        MODEL_TENSOR.ATTN_QKV,
        MODEL_TENSOR.ATTN_OUT,
        MODEL_TENSOR.FFN_DOWN,
        MODEL_TENSOR.FFN_UP,
    ],
    MODEL_ARCH.BAICHUAN: [
        MODEL_TENSOR.TOKEN_EMBD,
        MODEL_TENSOR.OUTPUT_NORM,
        MODEL_TENSOR.OUTPUT,
        MODEL_TENSOR.ROPE_FREQS,
        MODEL_TENSOR.ATTN_NORM,
        MODEL_TENSOR.ATTN_Q,
        MODEL_TENSOR.ATTN_K,
        MODEL_TENSOR.ATTN_V,
        MODEL_TENSOR.ATTN_OUT,
        MODEL_TENSOR.ATTN_ROT_EMBD,
        MODEL_TENSOR.FFN_NORM,
        MODEL_TENSOR.FFN_GATE,
        MODEL_TENSOR.FFN_DOWN,
        MODEL_TENSOR.FFN_UP,
    ],
    MODEL_ARCH.STARCODER: [
        MODEL_TENSOR.TOKEN_EMBD,
        MODEL_TENSOR.POS_EMBD,
        MODEL_TENSOR.OUTPUT_NORM,
        MODEL_TENSOR.OUTPUT,
        MODEL_TENSOR.ATTN_NORM,
        MODEL_TENSOR.ATTN_QKV,
        MODEL_TENSOR.ATTN_OUT,
        MODEL_TENSOR.FFN_NORM,
        MODEL_TENSOR.FFN_DOWN,
        MODEL_TENSOR.FFN_UP,
    ],
    MODEL_ARCH.BERT: [
        MODEL_TENSOR.TOKEN_EMBD,
        MODEL_TENSOR.TOKEN_EMBD_NORM,
        MODEL_TENSOR.TOKEN_TYPES,
        MODEL_TENSOR.POS_EMBD,
        MODEL_TENSOR.OUTPUT_NORM,
        MODEL_TENSOR.ATTN_OUT_NORM,
        MODEL_TENSOR.ATTN_Q,
        MODEL_TENSOR.ATTN_K,
        MODEL_TENSOR.ATTN_V,
        MODEL_TENSOR.ATTN_OUT,
        MODEL_TENSOR.FFN_DOWN,
        MODEL_TENSOR.FFN_UP,
        MODEL_TENSOR.LAYER_OUT_NORM,
    ],
    MODEL_ARCH.NOMIC_BERT: [
        MODEL_TENSOR.TOKEN_EMBD,
        MODEL_TENSOR.TOKEN_EMBD_NORM,
        MODEL_TENSOR.TOKEN_TYPES,
        MODEL_TENSOR.POS_EMBD,
        MODEL_TENSOR.OUTPUT_NORM,
        MODEL_TENSOR.ATTN_OUT_NORM,
        MODEL_TENSOR.ATTN_QKV,
        MODEL_TENSOR.ATTN_OUT,
        MODEL_TENSOR.FFN_GATE,
        MODEL_TENSOR.FFN_DOWN,
        MODEL_TENSOR.FFN_UP,
        MODEL_TENSOR.LAYER_OUT_NORM,
    ],
    MODEL_ARCH.JINA_BERT_V2: [
        MODEL_TENSOR.TOKEN_EMBD,
        MODEL_TENSOR.TOKEN_EMBD_NORM,
        MODEL_TENSOR.TOKEN_TYPES,
        MODEL_TENSOR.ATTN_NORM_2,
        MODEL_TENSOR.ATTN_OUT_NORM,
        MODEL_TENSOR.ATTN_Q,
        MODEL_TENSOR.ATTN_Q_NORM,
        MODEL_TENSOR.ATTN_K,
        MODEL_TENSOR.ATTN_K_NORM,
        MODEL_TENSOR.ATTN_V,
        MODEL_TENSOR.ATTN_OUT,
        MODEL_TENSOR.FFN_UP,
        MODEL_TENSOR.FFN_GATE,
        MODEL_TENSOR.FFN_DOWN,
        MODEL_TENSOR.LAYER_OUT_NORM,
    ],
    MODEL_ARCH.MPT: [
        MODEL_TENSOR.TOKEN_EMBD,
        MODEL_TENSOR.OUTPUT_NORM,
        MODEL_TENSOR.OUTPUT,
        MODEL_TENSOR.ATTN_NORM,
        MODEL_TENSOR.ATTN_QKV,
        MODEL_TENSOR.ATTN_OUT,
        MODEL_TENSOR.FFN_NORM,
        MODEL_TENSOR.FFN_DOWN,
        MODEL_TENSOR.FFN_UP,
        MODEL_TENSOR.FFN_ACT,
        MODEL_TENSOR.ATTN_Q_NORM,
        MODEL_TENSOR.ATTN_K_NORM,
        MODEL_TENSOR.POS_EMBD,
    ],
    MODEL_ARCH.GPTJ: [
        MODEL_TENSOR.TOKEN_EMBD,
        MODEL_TENSOR.OUTPUT_NORM,
        MODEL_TENSOR.OUTPUT,
        MODEL_TENSOR.ATTN_NORM,
        MODEL_TENSOR.ATTN_Q,
        MODEL_TENSOR.ATTN_K,
        MODEL_TENSOR.ATTN_V,
        MODEL_TENSOR.ATTN_OUT,
        MODEL_TENSOR.FFN_DOWN,
        MODEL_TENSOR.FFN_UP,
    ],
    MODEL_ARCH.REFACT: [
        MODEL_TENSOR.TOKEN_EMBD,
        MODEL_TENSOR.OUTPUT_NORM,
        MODEL_TENSOR.OUTPUT,
        MODEL_TENSOR.ATTN_NORM,
        MODEL_TENSOR.ATTN_Q,
        MODEL_TENSOR.ATTN_K,
        MODEL_TENSOR.ATTN_V,
        MODEL_TENSOR.ATTN_OUT,
        MODEL_TENSOR.FFN_NORM,
        MODEL_TENSOR.FFN_GATE,
        MODEL_TENSOR.FFN_DOWN,
        MODEL_TENSOR.FFN_UP,
    ],
    MODEL_ARCH.BLOOM: [
        MODEL_TENSOR.TOKEN_EMBD,
        MODEL_TENSOR.TOKEN_EMBD_NORM,
        MODEL_TENSOR.OUTPUT_NORM,
        MODEL_TENSOR.OUTPUT,
        MODEL_TENSOR.ATTN_NORM,
        MODEL_TENSOR.ATTN_QKV,
        MODEL_TENSOR.ATTN_OUT,
        MODEL_TENSOR.FFN_NORM,
        MODEL_TENSOR.FFN_DOWN,
        MODEL_TENSOR.FFN_UP,
    ],
    MODEL_ARCH.STABLELM: [
        MODEL_TENSOR.TOKEN_EMBD,
        MODEL_TENSOR.OUTPUT_NORM,
        MODEL_TENSOR.OUTPUT,
        MODEL_TENSOR.ROPE_FREQS,
        MODEL_TENSOR.ATTN_NORM,
        MODEL_TENSOR.ATTN_Q,
        MODEL_TENSOR.ATTN_K,
        MODEL_TENSOR.ATTN_V,
        MODEL_TENSOR.ATTN_OUT,
        MODEL_TENSOR.FFN_NORM,
        MODEL_TENSOR.FFN_GATE,
        MODEL_TENSOR.FFN_DOWN,
        MODEL_TENSOR.FFN_UP,
        MODEL_TENSOR.ATTN_Q_NORM,
        MODEL_TENSOR.ATTN_K_NORM,
    ],
    MODEL_ARCH.QWEN: [
        MODEL_TENSOR.TOKEN_EMBD,
        MODEL_TENSOR.OUTPUT_NORM,
        MODEL_TENSOR.OUTPUT,
        MODEL_TENSOR.ROPE_FREQS,
        MODEL_TENSOR.ATTN_NORM,
        MODEL_TENSOR.ATTN_QKV,
        MODEL_TENSOR.ATTN_OUT,
        MODEL_TENSOR.ATTN_ROT_EMBD,
        MODEL_TENSOR.FFN_NORM,
        MODEL_TENSOR.FFN_GATE,
        MODEL_TENSOR.FFN_DOWN,
        MODEL_TENSOR.FFN_UP,
    ],
    MODEL_ARCH.QWEN2: [
        MODEL_TENSOR.TOKEN_EMBD,
        MODEL_TENSOR.OUTPUT_NORM,
        MODEL_TENSOR.OUTPUT,
        MODEL_TENSOR.ATTN_NORM,
        MODEL_TENSOR.ATTN_Q,
        MODEL_TENSOR.ATTN_K,
        MODEL_TENSOR.ATTN_V,
        MODEL_TENSOR.ATTN_OUT,
        MODEL_TENSOR.FFN_NORM,
        MODEL_TENSOR.FFN_GATE,
        MODEL_TENSOR.FFN_DOWN,
        MODEL_TENSOR.FFN_UP,
    ],
    MODEL_ARCH.QWEN2MOE: [
        MODEL_TENSOR.TOKEN_EMBD,
        MODEL_TENSOR.OUTPUT_NORM,
        MODEL_TENSOR.OUTPUT,
        MODEL_TENSOR.ATTN_NORM,
        MODEL_TENSOR.ATTN_Q,
        MODEL_TENSOR.ATTN_K,
        MODEL_TENSOR.ATTN_V,
        MODEL_TENSOR.ATTN_OUT,
        MODEL_TENSOR.FFN_NORM,
        MODEL_TENSOR.FFN_GATE_INP,
        MODEL_TENSOR.FFN_GATE_EXP,
        MODEL_TENSOR.FFN_DOWN_EXP,
        MODEL_TENSOR.FFN_UP_EXP,
        MODEL_TENSOR.FFN_GATE_INP_SHEXP,
        MODEL_TENSOR.FFN_GATE_SHEXP,
        MODEL_TENSOR.FFN_DOWN_SHEXP,
        MODEL_TENSOR.FFN_UP_SHEXP,
    ],
    MODEL_ARCH.PLAMO: [
        MODEL_TENSOR.TOKEN_EMBD,
        MODEL_TENSOR.OUTPUT_NORM,
        MODEL_TENSOR.OUTPUT,
        MODEL_TENSOR.ROPE_FREQS,
        MODEL_TENSOR.ATTN_NORM,
        MODEL_TENSOR.ATTN_Q,
        MODEL_TENSOR.ATTN_K,
        MODEL_TENSOR.ATTN_V,
        MODEL_TENSOR.ATTN_OUT,
        MODEL_TENSOR.ATTN_ROT_EMBD,
        MODEL_TENSOR.FFN_GATE,
        MODEL_TENSOR.FFN_DOWN,
        MODEL_TENSOR.FFN_UP,
    ],
    MODEL_ARCH.GPT2: [
        MODEL_TENSOR.TOKEN_EMBD,
        MODEL_TENSOR.POS_EMBD,
        MODEL_TENSOR.OUTPUT_NORM,
        MODEL_TENSOR.OUTPUT,
        MODEL_TENSOR.ATTN_NORM,
        MODEL_TENSOR.ATTN_QKV,
        MODEL_TENSOR.ATTN_OUT,
        MODEL_TENSOR.FFN_NORM,
        MODEL_TENSOR.FFN_DOWN,
        MODEL_TENSOR.FFN_UP,
    ],
    MODEL_ARCH.PHI2: [
        MODEL_TENSOR.TOKEN_EMBD,
        MODEL_TENSOR.OUTPUT_NORM,
        MODEL_TENSOR.OUTPUT,
        MODEL_TENSOR.ATTN_NORM,
        MODEL_TENSOR.ATTN_QKV,
        MODEL_TENSOR.ATTN_Q,
        MODEL_TENSOR.ATTN_K,
        MODEL_TENSOR.ATTN_V,
        MODEL_TENSOR.ATTN_OUT,
        MODEL_TENSOR.FFN_NORM,
        MODEL_TENSOR.FFN_DOWN,
        MODEL_TENSOR.FFN_UP,
    ],
    MODEL_ARCH.PHI3: [
        MODEL_TENSOR.TOKEN_EMBD,
        MODEL_TENSOR.OUTPUT_NORM,
        MODEL_TENSOR.OUTPUT,
        MODEL_TENSOR.ATTN_NORM,
        MODEL_TENSOR.ATTN_QKV,
        MODEL_TENSOR.ATTN_Q,
        MODEL_TENSOR.ATTN_K,
        MODEL_TENSOR.ATTN_V,
        MODEL_TENSOR.ATTN_OUT,
        MODEL_TENSOR.FFN_NORM,
        MODEL_TENSOR.FFN_DOWN,
        MODEL_TENSOR.FFN_UP,
    ],
    MODEL_ARCH.CODESHELL: [
        MODEL_TENSOR.TOKEN_EMBD,
        MODEL_TENSOR.POS_EMBD,
        MODEL_TENSOR.OUTPUT_NORM,
        MODEL_TENSOR.OUTPUT,
        MODEL_TENSOR.ATTN_NORM,
        MODEL_TENSOR.ATTN_QKV,
        MODEL_TENSOR.ATTN_OUT,
        MODEL_TENSOR.ATTN_ROT_EMBD,
        MODEL_TENSOR.FFN_NORM,
        MODEL_TENSOR.FFN_DOWN,
        MODEL_TENSOR.FFN_UP,
    ],
    MODEL_ARCH.ORION: [
        MODEL_TENSOR.TOKEN_EMBD,
        MODEL_TENSOR.OUTPUT_NORM,
        MODEL_TENSOR.OUTPUT,
        MODEL_TENSOR.ROPE_FREQS,
        MODEL_TENSOR.ATTN_NORM,
        MODEL_TENSOR.ATTN_Q,
        MODEL_TENSOR.ATTN_K,
        MODEL_TENSOR.ATTN_V,
        MODEL_TENSOR.ATTN_OUT,
        MODEL_TENSOR.ATTN_ROT_EMBD,
        MODEL_TENSOR.FFN_NORM,
        MODEL_TENSOR.FFN_GATE,
        MODEL_TENSOR.FFN_DOWN,
        MODEL_TENSOR.FFN_UP,
    ],
    MODEL_ARCH.INTERNLM2: [
        MODEL_TENSOR.TOKEN_EMBD,
        MODEL_TENSOR.OUTPUT_NORM,
        MODEL_TENSOR.OUTPUT,
        MODEL_TENSOR.ATTN_NORM,
        MODEL_TENSOR.ATTN_Q,
        MODEL_TENSOR.ATTN_K,
        MODEL_TENSOR.ATTN_V,
        MODEL_TENSOR.ATTN_OUT,
        MODEL_TENSOR.ATTN_ROT_EMBD,
        MODEL_TENSOR.FFN_NORM,
        MODEL_TENSOR.FFN_GATE,
        MODEL_TENSOR.FFN_DOWN,
        MODEL_TENSOR.FFN_UP,
    ],
    MODEL_ARCH.MINICPM: [
        MODEL_TENSOR.TOKEN_EMBD,
        MODEL_TENSOR.OUTPUT,
        MODEL_TENSOR.OUTPUT_NORM,
        MODEL_TENSOR.ROPE_FREQS,
        MODEL_TENSOR.ATTN_NORM,
        MODEL_TENSOR.ATTN_Q,
        MODEL_TENSOR.ATTN_K,
        MODEL_TENSOR.ATTN_V,
        MODEL_TENSOR.ATTN_OUT,
        MODEL_TENSOR.ATTN_ROT_EMBD,
        MODEL_TENSOR.FFN_GATE_INP,
        MODEL_TENSOR.FFN_NORM,
        MODEL_TENSOR.FFN_GATE,
        MODEL_TENSOR.FFN_DOWN,
        MODEL_TENSOR.FFN_UP,
        MODEL_TENSOR.FFN_GATE_EXP,
        MODEL_TENSOR.FFN_DOWN_EXP,
        MODEL_TENSOR.FFN_UP_EXP,
    ],
    MODEL_ARCH.GEMMA: [
        MODEL_TENSOR.TOKEN_EMBD,
        MODEL_TENSOR.OUTPUT_NORM,
        MODEL_TENSOR.ATTN_NORM,
        MODEL_TENSOR.ATTN_Q,
        MODEL_TENSOR.ATTN_K,
        MODEL_TENSOR.ATTN_V,
        MODEL_TENSOR.ATTN_OUT,
        MODEL_TENSOR.FFN_GATE,
        MODEL_TENSOR.FFN_DOWN,
        MODEL_TENSOR.FFN_UP,
        MODEL_TENSOR.FFN_NORM,
    ],
    MODEL_ARCH.GEMMA2: [
        MODEL_TENSOR.TOKEN_EMBD,
        MODEL_TENSOR.OUTPUT_NORM,
        MODEL_TENSOR.ATTN_Q,
        MODEL_TENSOR.ATTN_K,
        MODEL_TENSOR.ATTN_V,
        MODEL_TENSOR.ATTN_OUT,
        MODEL_TENSOR.FFN_GATE,
        MODEL_TENSOR.FFN_DOWN,
        MODEL_TENSOR.FFN_UP,
        MODEL_TENSOR.ATTN_NORM,
        MODEL_TENSOR.ATTN_POST_NORM,
        MODEL_TENSOR.FFN_PRE_NORM,
        MODEL_TENSOR.FFN_POST_NORM,
    ],
    MODEL_ARCH.STARCODER2: [
        MODEL_TENSOR.TOKEN_EMBD,
        MODEL_TENSOR.OUTPUT_NORM,
        MODEL_TENSOR.OUTPUT,
        MODEL_TENSOR.ROPE_FREQS,
        MODEL_TENSOR.ATTN_NORM,
        MODEL_TENSOR.ATTN_Q,
        MODEL_TENSOR.ATTN_K,
        MODEL_TENSOR.ATTN_V,
        MODEL_TENSOR.ATTN_OUT,
        MODEL_TENSOR.ATTN_ROT_EMBD,
        MODEL_TENSOR.FFN_NORM,
        MODEL_TENSOR.FFN_DOWN,
        MODEL_TENSOR.FFN_UP,
    ],
    MODEL_ARCH.MAMBA: [
        MODEL_TENSOR.TOKEN_EMBD,
        MODEL_TENSOR.OUTPUT_NORM,
        MODEL_TENSOR.OUTPUT,
        MODEL_TENSOR.ATTN_NORM,
        MODEL_TENSOR.SSM_IN,
        MODEL_TENSOR.SSM_CONV1D,
        MODEL_TENSOR.SSM_X,
        MODEL_TENSOR.SSM_DT,
        MODEL_TENSOR.SSM_A,
        MODEL_TENSOR.SSM_D,
        MODEL_TENSOR.SSM_OUT,
    ],
    MODEL_ARCH.XVERSE: [
        MODEL_TENSOR.TOKEN_EMBD,
        MODEL_TENSOR.OUTPUT_NORM,
        MODEL_TENSOR.OUTPUT,
        MODEL_TENSOR.ROPE_FREQS,
        MODEL_TENSOR.ATTN_NORM,
        MODEL_TENSOR.ATTN_Q,
        MODEL_TENSOR.ATTN_K,
        MODEL_TENSOR.ATTN_V,
        MODEL_TENSOR.ATTN_OUT,
        MODEL_TENSOR.ATTN_ROT_EMBD,
        MODEL_TENSOR.FFN_NORM,
        MODEL_TENSOR.FFN_GATE,
        MODEL_TENSOR.FFN_DOWN,
        MODEL_TENSOR.FFN_UP,
    ],
    MODEL_ARCH.COMMAND_R: [
        MODEL_TENSOR.TOKEN_EMBD,
        MODEL_TENSOR.OUTPUT_NORM,
        MODEL_TENSOR.ATTN_NORM,
        MODEL_TENSOR.ATTN_Q,
        MODEL_TENSOR.ATTN_K,
        MODEL_TENSOR.ATTN_V,
        MODEL_TENSOR.ATTN_OUT,
        MODEL_TENSOR.FFN_GATE,
        MODEL_TENSOR.FFN_DOWN,
        MODEL_TENSOR.FFN_UP,
        MODEL_TENSOR.ATTN_K_NORM,
        MODEL_TENSOR.ATTN_Q_NORM,
    ],
    MODEL_ARCH.DBRX: [
        MODEL_TENSOR.TOKEN_EMBD,
        MODEL_TENSOR.OUTPUT_NORM,
        MODEL_TENSOR.OUTPUT,
        MODEL_TENSOR.ATTN_NORM,
        MODEL_TENSOR.ATTN_QKV,
        MODEL_TENSOR.ATTN_OUT,
        MODEL_TENSOR.ATTN_OUT_NORM,
        MODEL_TENSOR.FFN_GATE_INP,
        MODEL_TENSOR.FFN_GATE_EXP,
        MODEL_TENSOR.FFN_DOWN_EXP,
        MODEL_TENSOR.FFN_UP_EXP,
    ],
    MODEL_ARCH.OLMO: [
        MODEL_TENSOR.TOKEN_EMBD,
        MODEL_TENSOR.OUTPUT,
        MODEL_TENSOR.ATTN_Q,
        MODEL_TENSOR.ATTN_K,
        MODEL_TENSOR.ATTN_V,
        MODEL_TENSOR.ATTN_OUT,
        MODEL_TENSOR.FFN_GATE,
        MODEL_TENSOR.FFN_DOWN,
        MODEL_TENSOR.FFN_UP,
    ],
    MODEL_ARCH.OPENELM: [
        MODEL_TENSOR.TOKEN_EMBD,
        MODEL_TENSOR.OUTPUT_NORM,
        MODEL_TENSOR.ATTN_NORM,
        MODEL_TENSOR.ATTN_QKV,
        MODEL_TENSOR.ATTN_Q_NORM,
        MODEL_TENSOR.ATTN_K_NORM,
        MODEL_TENSOR.ATTN_OUT,
        MODEL_TENSOR.FFN_NORM,
        MODEL_TENSOR.FFN_GATE,
        MODEL_TENSOR.FFN_DOWN,
        MODEL_TENSOR.FFN_UP,
    ],
    MODEL_ARCH.ARCTIC: [
        MODEL_TENSOR.TOKEN_EMBD,
        MODEL_TENSOR.OUTPUT_NORM,
        MODEL_TENSOR.OUTPUT,
        MODEL_TENSOR.ROPE_FREQS,
        MODEL_TENSOR.ATTN_NORM,
        MODEL_TENSOR.ATTN_Q,
        MODEL_TENSOR.ATTN_K,
        MODEL_TENSOR.ATTN_V,
        MODEL_TENSOR.ATTN_OUT,
        MODEL_TENSOR.ATTN_ROT_EMBD,
        MODEL_TENSOR.FFN_GATE_INP,
        MODEL_TENSOR.FFN_NORM,
        MODEL_TENSOR.FFN_GATE,
        MODEL_TENSOR.FFN_DOWN,
        MODEL_TENSOR.FFN_UP,
        MODEL_TENSOR.FFN_NORM_EXP,
        MODEL_TENSOR.FFN_GATE_EXP,
        MODEL_TENSOR.FFN_DOWN_EXP,
        MODEL_TENSOR.FFN_UP_EXP,
    ],
    MODEL_ARCH.DEEPSEEK2: [
        MODEL_TENSOR.TOKEN_EMBD,
        MODEL_TENSOR.OUTPUT_NORM,
        MODEL_TENSOR.OUTPUT,
        MODEL_TENSOR.ROPE_FREQS,
        MODEL_TENSOR.ATTN_NORM,
        MODEL_TENSOR.ATTN_Q,
        MODEL_TENSOR.ATTN_Q_A,
        MODEL_TENSOR.ATTN_Q_B,
        MODEL_TENSOR.ATTN_KV_A_MQA,
        MODEL_TENSOR.ATTN_KV_B,
        MODEL_TENSOR.ATTN_Q_A_NORM,
        MODEL_TENSOR.ATTN_KV_A_NORM,
        MODEL_TENSOR.ATTN_OUT,
        MODEL_TENSOR.ATTN_ROT_EMBD,
        MODEL_TENSOR.FFN_GATE_INP,
        MODEL_TENSOR.FFN_NORM,
        MODEL_TENSOR.FFN_GATE,
        MODEL_TENSOR.FFN_DOWN,
        MODEL_TENSOR.FFN_UP,
        MODEL_TENSOR.FFN_GATE_EXP,
        MODEL_TENSOR.FFN_DOWN_EXP,
        MODEL_TENSOR.FFN_UP_EXP,
        MODEL_TENSOR.FFN_GATE_SHEXP,
        MODEL_TENSOR.FFN_DOWN_SHEXP,
        MODEL_TENSOR.FFN_UP_SHEXP,
    ],
    MODEL_ARCH.CHATGLM : [
        MODEL_TENSOR.TOKEN_EMBD,
        MODEL_TENSOR.ROPE_FREQS,
        MODEL_TENSOR.OUTPUT_NORM,
        MODEL_TENSOR.OUTPUT,
        MODEL_TENSOR.ATTN_NORM,
        MODEL_TENSOR.ATTN_QKV,
        MODEL_TENSOR.ATTN_OUT,
        MODEL_TENSOR.FFN_NORM,
        MODEL_TENSOR.FFN_DOWN,
        MODEL_TENSOR.FFN_UP,
    ],
    MODEL_ARCH.BITNET: [
        MODEL_TENSOR.ATTN_Q,
        MODEL_TENSOR.ATTN_K,
        MODEL_TENSOR.ATTN_V,
        MODEL_TENSOR.TOKEN_EMBD,
        MODEL_TENSOR.OUTPUT_NORM,
        MODEL_TENSOR.ATTN_NORM,
        MODEL_TENSOR.ATTN_OUT,
        MODEL_TENSOR.FFN_NORM,
        MODEL_TENSOR.FFN_GATE,
        MODEL_TENSOR.FFN_DOWN,
        MODEL_TENSOR.FFN_UP,
        MODEL_TENSOR.ATTN_SUB_NORM,
        MODEL_TENSOR.FFN_SUB_NORM,
    ],
    MODEL_ARCH.T5: [
        MODEL_TENSOR.TOKEN_EMBD,
        MODEL_TENSOR.OUTPUT,
        MODEL_TENSOR.DEC_ATTN_NORM,
        MODEL_TENSOR.DEC_ATTN_Q,
        MODEL_TENSOR.DEC_ATTN_K,
        MODEL_TENSOR.DEC_ATTN_V,
        MODEL_TENSOR.DEC_ATTN_OUT,
        MODEL_TENSOR.DEC_ATTN_REL_B,
        MODEL_TENSOR.DEC_CROSS_ATTN_NORM,
        MODEL_TENSOR.DEC_CROSS_ATTN_Q,
        MODEL_TENSOR.DEC_CROSS_ATTN_K,
        MODEL_TENSOR.DEC_CROSS_ATTN_V,
        MODEL_TENSOR.DEC_CROSS_ATTN_OUT,
        MODEL_TENSOR.DEC_CROSS_ATTN_REL_B,
        MODEL_TENSOR.DEC_FFN_NORM,
        MODEL_TENSOR.DEC_FFN_GATE,
        MODEL_TENSOR.DEC_FFN_DOWN,
        MODEL_TENSOR.DEC_FFN_UP,
        MODEL_TENSOR.DEC_OUTPUT_NORM,
        MODEL_TENSOR.ENC_ATTN_NORM,
        MODEL_TENSOR.ENC_ATTN_Q,
        MODEL_TENSOR.ENC_ATTN_K,
        MODEL_TENSOR.ENC_ATTN_V,
        MODEL_TENSOR.ENC_ATTN_OUT,
        MODEL_TENSOR.ENC_ATTN_REL_B,
        MODEL_TENSOR.ENC_FFN_NORM,
        MODEL_TENSOR.ENC_FFN_GATE,
        MODEL_TENSOR.ENC_FFN_DOWN,
        MODEL_TENSOR.ENC_FFN_UP,
        MODEL_TENSOR.ENC_OUTPUT_NORM,
    ],
    MODEL_ARCH.T5ENCODER: [
        MODEL_TENSOR.TOKEN_EMBD,
        MODEL_TENSOR.OUTPUT,
        MODEL_TENSOR.ENC_ATTN_NORM,
        MODEL_TENSOR.ENC_ATTN_Q,
        MODEL_TENSOR.ENC_ATTN_K,
        MODEL_TENSOR.ENC_ATTN_V,
        MODEL_TENSOR.ENC_ATTN_OUT,
        MODEL_TENSOR.ENC_ATTN_REL_B,
        MODEL_TENSOR.ENC_FFN_NORM,
        MODEL_TENSOR.ENC_FFN_GATE,
        MODEL_TENSOR.ENC_FFN_DOWN,
        MODEL_TENSOR.ENC_FFN_UP,
        MODEL_TENSOR.ENC_OUTPUT_NORM,
    ],
    MODEL_ARCH.JAIS: [
        MODEL_TENSOR.TOKEN_EMBD,
        MODEL_TENSOR.OUTPUT_NORM,
        MODEL_TENSOR.OUTPUT,
        MODEL_TENSOR.ATTN_NORM,
        MODEL_TENSOR.ATTN_QKV,
        MODEL_TENSOR.ATTN_OUT,
        MODEL_TENSOR.FFN_NORM,
        MODEL_TENSOR.FFN_DOWN,
        MODEL_TENSOR.FFN_GATE,
        MODEL_TENSOR.FFN_UP,
    ],
    # TODO
}

# tensors that will not be serialized
MODEL_TENSOR_SKIP: dict[MODEL_ARCH, list[MODEL_TENSOR]] = {
    MODEL_ARCH.LLAMA: [
        MODEL_TENSOR.ROPE_FREQS,
        MODEL_TENSOR.ATTN_ROT_EMBD,
    ],
    MODEL_ARCH.BAICHUAN: [
        MODEL_TENSOR.ROPE_FREQS,
        MODEL_TENSOR.ATTN_ROT_EMBD,
    ],
    MODEL_ARCH.QWEN: [
        MODEL_TENSOR.ROPE_FREQS,
        MODEL_TENSOR.ATTN_ROT_EMBD,
    ],
    MODEL_ARCH.CODESHELL: [
        MODEL_TENSOR.ROPE_FREQS,
        MODEL_TENSOR.ATTN_ROT_EMBD,
    ],
    MODEL_ARCH.ORION: [
        MODEL_TENSOR.ROPE_FREQS,
        MODEL_TENSOR.ATTN_ROT_EMBD,
    ],
    MODEL_ARCH.STARCODER2: [
        MODEL_TENSOR.ROPE_FREQS,
        MODEL_TENSOR.ATTN_ROT_EMBD,
    ],
    MODEL_ARCH.XVERSE: [
        MODEL_TENSOR.ROPE_FREQS,
        MODEL_TENSOR.ATTN_ROT_EMBD,
    ],
    MODEL_ARCH.DEEPSEEK2: [
        MODEL_TENSOR.ROPE_FREQS,
        MODEL_TENSOR.ATTN_ROT_EMBD,
    ],
    MODEL_ARCH.CHATGLM: [
        MODEL_TENSOR.ROPE_FREQS,
    ],
}

#
# types
#


class TokenType(IntEnum):
    NORMAL       = 1
    UNKNOWN      = 2
    CONTROL      = 3
    USER_DEFINED = 4
    UNUSED       = 5
    BYTE         = 6


class RopeScalingType(Enum):
    NONE   = 'none'
    LINEAR = 'linear'
    YARN   = 'yarn'


class PoolingType(IntEnum):
    NONE = 0
    MEAN = 1
    CLS  = 2


class GGMLQuantizationType(IntEnum):
    F32     = 0
    F16     = 1
    Q4_0    = 2
    Q4_1    = 3
    Q5_0    = 6
    Q5_1    = 7
    Q8_0    = 8
    Q8_1    = 9
    Q2_K    = 10
    Q3_K    = 11
    Q4_K    = 12
    Q5_K    = 13
    Q6_K    = 14
    Q8_K    = 15
    IQ2_XXS = 16
    IQ2_XS  = 17
    IQ3_XXS = 18
    IQ1_S   = 19
    IQ4_NL  = 20
    IQ3_S   = 21
    IQ2_S   = 22
    IQ4_XS  = 23
    I8      = 24
    I16     = 25
    I32     = 26
    I64     = 27
    F64     = 28
    IQ1_M   = 29
    BF16    = 30
    Q4_0_4_4 = 31
    Q4_0_4_8 = 32
    Q4_0_8_8 = 33
<<<<<<< HEAD
    TQ1_0   = 34
    TQ2_0   = 35
=======
>>>>>>> 4134999e


# TODO: add GGMLFileType from ggml_ftype in ggml.h


# from llama_ftype in llama.h
# ALL VALUES SHOULD BE THE SAME HERE AS THEY ARE OVER THERE.
class LlamaFileType(IntEnum):
    ALL_F32              = 0
    MOSTLY_F16           = 1   # except 1d tensors
    MOSTLY_Q4_0          = 2   # except 1d tensors
    MOSTLY_Q4_1          = 3   # except 1d tensors
    # MOSTLY_Q4_1_SOME_F16 = 4   # tok_embeddings.weight and output.weight are F16
    # MOSTLY_Q4_2        = 5   # support has been removed
    # MOSTLY_Q4_3        = 6   # support has been removed
    MOSTLY_Q8_0          = 7   # except 1d tensors
    MOSTLY_Q5_0          = 8   # except 1d tensors
    MOSTLY_Q5_1          = 9   # except 1d tensors
    MOSTLY_Q2_K          = 10  # except 1d tensors
    MOSTLY_Q3_K_S        = 11  # except 1d tensors
    MOSTLY_Q3_K_M        = 12  # except 1d tensors
    MOSTLY_Q3_K_L        = 13  # except 1d tensors
    MOSTLY_Q4_K_S        = 14  # except 1d tensors
    MOSTLY_Q4_K_M        = 15  # except 1d tensors
    MOSTLY_Q5_K_S        = 16  # except 1d tensors
    MOSTLY_Q5_K_M        = 17  # except 1d tensors
    MOSTLY_Q6_K          = 18  # except 1d tensors
    MOSTLY_IQ2_XXS       = 19  # except 1d tensors
    MOSTLY_IQ2_XS        = 20  # except 1d tensors
    MOSTLY_Q2_K_S        = 21  # except 1d tensors
    MOSTLY_IQ3_XS        = 22  # except 1d tensors
    MOSTLY_IQ3_XXS       = 23  # except 1d tensors
    MOSTLY_IQ1_S         = 24  # except 1d tensors
    MOSTLY_IQ4_NL        = 25  # except 1d tensors
    MOSTLY_IQ3_S         = 26  # except 1d tensors
    MOSTLY_IQ3_M         = 27  # except 1d tensors
    MOSTLY_IQ2_S         = 28  # except 1d tensors
    MOSTLY_IQ2_M         = 29  # except 1d tensors
    MOSTLY_IQ4_XS        = 30  # except 1d tensors
    MOSTLY_IQ1_M         = 31  # except 1d tensors
    MOSTLY_BF16          = 32  # except 1d tensors
    MOSTLY_Q4_0_4_4      = 33  # except 1d tensors
    MOSTLY_Q4_0_4_8      = 34  # except 1d tensors
    MOSTLY_Q4_0_8_8      = 35  # except 1d tensors
<<<<<<< HEAD
    MOSTLY_TQ1_0         = 36  # except 1d tensors
    MOSTLY_TQ2_0         = 37  # except 1d tensors
=======
>>>>>>> 4134999e

    GUESSED              = 1024  # not specified in the model file


class GGUFEndian(IntEnum):
    LITTLE = 0
    BIG = 1


class GGUFValueType(IntEnum):
    UINT8   = 0
    INT8    = 1
    UINT16  = 2
    INT16   = 3
    UINT32  = 4
    INT32   = 5
    FLOAT32 = 6
    BOOL    = 7
    STRING  = 8
    ARRAY   = 9
    UINT64  = 10
    INT64   = 11
    FLOAT64 = 12

    @staticmethod
    def get_type(val: Any) -> GGUFValueType:
        if isinstance(val, (str, bytes, bytearray)):
            return GGUFValueType.STRING
        elif isinstance(val, list):
            return GGUFValueType.ARRAY
        elif isinstance(val, float):
            return GGUFValueType.FLOAT32
        elif isinstance(val, bool):
            return GGUFValueType.BOOL
        elif isinstance(val, int):
            return GGUFValueType.INT32
        # TODO: need help with 64-bit types in Python
        else:
            raise ValueError(f"Unknown type: {type(val)}")


# Items here are (block size, type size)
QK_K = 256
GGML_QUANT_SIZES: dict[GGMLQuantizationType, tuple[int, int]] = {
    GGMLQuantizationType.F32:     (1, 4),
    GGMLQuantizationType.F16:     (1, 2),
    GGMLQuantizationType.Q4_0:    (32, 2 + 16),
    GGMLQuantizationType.Q4_1:    (32, 2 + 2 + 16),
    GGMLQuantizationType.Q5_0:    (32, 2 + 4 + 16),
    GGMLQuantizationType.Q5_1:    (32, 2 + 2 + 4 + 16),
    GGMLQuantizationType.Q8_0:    (32, 2 + 32),
    GGMLQuantizationType.Q8_1:    (32, 4 + 4 + 32),
    GGMLQuantizationType.Q2_K:    (256, 2 + 2 + QK_K // 16 + QK_K // 4),
    GGMLQuantizationType.Q3_K:    (256, 2 + QK_K // 4 + QK_K // 8 + 12),
    GGMLQuantizationType.Q4_K:    (256, 2 + 2 + QK_K // 2 + 12),
    GGMLQuantizationType.Q5_K:    (256, 2 + 2 + QK_K // 2 + QK_K // 8 + 12),
    GGMLQuantizationType.Q6_K:    (256, 2 + QK_K // 2 + QK_K // 4 + QK_K // 16),
    GGMLQuantizationType.Q8_K:    (256, 4 + QK_K + QK_K // 8),
    GGMLQuantizationType.IQ2_XXS: (256, 2 + QK_K // 4),
    GGMLQuantizationType.IQ2_XS:  (256, 2 + QK_K // 4 + QK_K // 32),
    GGMLQuantizationType.IQ3_XXS: (256, 2 + QK_K // 4 + QK_K // 8),
    GGMLQuantizationType.IQ1_S:   (256, 2 + QK_K // 8 + QK_K // 16),
    GGMLQuantizationType.IQ4_NL:  (32, 2 + 16),
    GGMLQuantizationType.IQ3_S:   (256, 2 + QK_K // 4 + QK_K // 8 + QK_K // 32 + 4),
    GGMLQuantizationType.IQ2_S:   (256, 2 + QK_K // 4 + QK_K // 16),
    GGMLQuantizationType.IQ4_XS:  (256, 2 + 2 + QK_K // 2 + QK_K // 64),
    GGMLQuantizationType.I8:      (1, 1),
    GGMLQuantizationType.I16:     (1, 2),
    GGMLQuantizationType.I32:     (1, 4),
    GGMLQuantizationType.I64:     (1, 8),
    GGMLQuantizationType.F64:     (1, 8),
    GGMLQuantizationType.IQ1_M:   (256, QK_K // 8 + QK_K // 16  + QK_K // 32),
    GGMLQuantizationType.BF16:    (1, 2),
    GGMLQuantizationType.Q4_0_4_4:(32, 2 + 16),
    GGMLQuantizationType.Q4_0_4_8:(32, 2 + 16),
    GGMLQuantizationType.Q4_0_8_8:(32, 2 + 16),
<<<<<<< HEAD
    GGMLQuantizationType.TQ1_0:   (256, 2 + 4 * 13),
    GGMLQuantizationType.TQ2_0:   (256, 2 + 64),
=======
>>>>>>> 4134999e
}


# Aliases for backward compatibility.

# general
KEY_GENERAL_ARCHITECTURE         = Keys.General.ARCHITECTURE
KEY_GENERAL_QUANTIZATION_VERSION = Keys.General.QUANTIZATION_VERSION
KEY_GENERAL_ALIGNMENT            = Keys.General.ALIGNMENT
KEY_GENERAL_NAME                 = Keys.General.NAME
KEY_GENERAL_AUTHOR               = Keys.General.AUTHOR
KEY_GENERAL_URL                  = Keys.General.URL
KEY_GENERAL_DESCRIPTION          = Keys.General.DESCRIPTION
KEY_GENERAL_LICENSE              = Keys.General.LICENSE
KEY_GENERAL_SOURCE_URL           = Keys.General.SOURCE_URL
KEY_GENERAL_FILE_TYPE            = Keys.General.FILE_TYPE

# LLM
KEY_VOCAB_SIZE            = Keys.LLM.VOCAB_SIZE
KEY_CONTEXT_LENGTH        = Keys.LLM.CONTEXT_LENGTH
KEY_EMBEDDING_LENGTH      = Keys.LLM.EMBEDDING_LENGTH
KEY_BLOCK_COUNT           = Keys.LLM.BLOCK_COUNT
KEY_FEED_FORWARD_LENGTH   = Keys.LLM.FEED_FORWARD_LENGTH
KEY_USE_PARALLEL_RESIDUAL = Keys.LLM.USE_PARALLEL_RESIDUAL
KEY_TENSOR_DATA_LAYOUT    = Keys.LLM.TENSOR_DATA_LAYOUT

# attention
KEY_ATTENTION_HEAD_COUNT        = Keys.Attention.HEAD_COUNT
KEY_ATTENTION_HEAD_COUNT_KV     = Keys.Attention.HEAD_COUNT_KV
KEY_ATTENTION_MAX_ALIBI_BIAS    = Keys.Attention.MAX_ALIBI_BIAS
KEY_ATTENTION_CLAMP_KQV         = Keys.Attention.CLAMP_KQV
KEY_ATTENTION_LAYERNORM_EPS     = Keys.Attention.LAYERNORM_EPS
KEY_ATTENTION_LAYERNORM_RMS_EPS = Keys.Attention.LAYERNORM_RMS_EPS

# RoPE
KEY_ROPE_DIMENSION_COUNT      = Keys.Rope.DIMENSION_COUNT
KEY_ROPE_FREQ_BASE            = Keys.Rope.FREQ_BASE
KEY_ROPE_SCALING_TYPE         = Keys.Rope.SCALING_TYPE
KEY_ROPE_SCALING_FACTOR       = Keys.Rope.SCALING_FACTOR
KEY_ROPE_SCALING_ORIG_CTX_LEN = Keys.Rope.SCALING_ORIG_CTX_LEN
KEY_ROPE_SCALING_FINETUNED    = Keys.Rope.SCALING_FINETUNED

# SSM
KEY_SSM_CONV_KERNEL    = Keys.SSM.CONV_KERNEL
KEY_SSM_INNER_SIZE     = Keys.SSM.INNER_SIZE
KEY_SSM_STATE_SIZE     = Keys.SSM.STATE_SIZE
KEY_SSM_TIME_STEP_RANK = Keys.SSM.TIME_STEP_RANK

# tokenization
KEY_TOKENIZER_MODEL      = Keys.Tokenizer.MODEL
KEY_TOKENIZER_PRE        = Keys.Tokenizer.PRE
KEY_TOKENIZER_LIST       = Keys.Tokenizer.LIST
KEY_TOKENIZER_TOKEN_TYPE = Keys.Tokenizer.TOKEN_TYPE
KEY_TOKENIZER_SCORES     = Keys.Tokenizer.SCORES
KEY_TOKENIZER_MERGES     = Keys.Tokenizer.MERGES
KEY_TOKENIZER_BOS_ID     = Keys.Tokenizer.BOS_ID
KEY_TOKENIZER_EOS_ID     = Keys.Tokenizer.EOS_ID
KEY_TOKENIZER_UNK_ID     = Keys.Tokenizer.UNK_ID
KEY_TOKENIZER_SEP_ID     = Keys.Tokenizer.SEP_ID
KEY_TOKENIZER_PAD_ID     = Keys.Tokenizer.PAD_ID
KEY_TOKENIZER_CLS_ID     = Keys.Tokenizer.CLS_ID
KEY_TOKENIZER_MASK_ID    = Keys.Tokenizer.MASK_ID
KEY_TOKENIZER_HF_JSON    = Keys.Tokenizer.HF_JSON
KEY_TOKENIZER_RWKV       = Keys.Tokenizer.RWKV
KEY_TOKENIZER_PRIFIX_ID  = Keys.Tokenizer.PREFIX_ID
KEY_TOKENIZER_SUFFIX_ID  = Keys.Tokenizer.SUFFIX_ID
KEY_TOKENIZER_MIDDLE_ID  = Keys.Tokenizer.MIDDLE_ID
KEY_TOKENIZER_EOT_ID     = Keys.Tokenizer.EOT_ID
KEY_TOKENIZER_EOM_ID     = Keys.Tokenizer.EOM_ID<|MERGE_RESOLUTION|>--- conflicted
+++ resolved
@@ -1166,11 +1166,8 @@
     Q4_0_4_4 = 31
     Q4_0_4_8 = 32
     Q4_0_8_8 = 33
-<<<<<<< HEAD
     TQ1_0   = 34
     TQ2_0   = 35
-=======
->>>>>>> 4134999e
 
 
 # TODO: add GGMLFileType from ggml_ftype in ggml.h
@@ -1215,11 +1212,8 @@
     MOSTLY_Q4_0_4_4      = 33  # except 1d tensors
     MOSTLY_Q4_0_4_8      = 34  # except 1d tensors
     MOSTLY_Q4_0_8_8      = 35  # except 1d tensors
-<<<<<<< HEAD
     MOSTLY_TQ1_0         = 36  # except 1d tensors
     MOSTLY_TQ2_0         = 37  # except 1d tensors
-=======
->>>>>>> 4134999e
 
     GUESSED              = 1024  # not specified in the model file
 
@@ -1296,11 +1290,8 @@
     GGMLQuantizationType.Q4_0_4_4:(32, 2 + 16),
     GGMLQuantizationType.Q4_0_4_8:(32, 2 + 16),
     GGMLQuantizationType.Q4_0_8_8:(32, 2 + 16),
-<<<<<<< HEAD
     GGMLQuantizationType.TQ1_0:   (256, 2 + 4 * 13),
     GGMLQuantizationType.TQ2_0:   (256, 2 + 64),
-=======
->>>>>>> 4134999e
 }
 
 
