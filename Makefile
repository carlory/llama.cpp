# Define the default target now so that it is always the first target
BUILD_TARGETS = \
	main quantize quantize-stats perplexity embedding vdot q8dot train-text-from-scratch convert-llama2c-to-ggml \
	simple batched batched-bench save-load-state server gguf llama-bench libllava.a llava-cli baby-llama beam-search  \
	speculative infill tokenize benchmark-matmult parallel finetune export-lora lookahead tests/test-c.o

# Binaries only useful for tests
TEST_TARGETS = \
	tests/test-llama-grammar tests/test-grammar-parser tests/test-double-float tests/test-grad0 tests/test-opt \
	tests/test-quantize-fns tests/test-quantize-perf tests/test-sampling tests/test-tokenizer-0-llama          \
	tests/test-tokenizer-0-falcon tests/test-tokenizer-1-llama tests/test-tokenizer-1-bpe tests/test-rope      \
	tests/test-backend-ops

# Code coverage output files
COV_TARGETS = *.gcno tests/*.gcno *.gcda tests/*.gcda *.gcov tests/*.gcov lcov-report gcovr-report

ifndef UNAME_S
UNAME_S := $(shell uname -s)
endif

ifndef UNAME_P
UNAME_P := $(shell uname -p)
endif

ifndef UNAME_M
UNAME_M := $(shell uname -m)
endif

# Mac OS + Arm can report x86_64
# ref: https://github.com/ggerganov/whisper.cpp/issues/66#issuecomment-1282546789
ifeq ($(UNAME_S),Darwin)
	ifndef LLAMA_NO_METAL
		LLAMA_METAL := 1
	endif

	ifneq ($(UNAME_P),arm)
		SYSCTL_M := $(shell sysctl -n hw.optional.arm64 2>/dev/null)
		ifeq ($(SYSCTL_M),1)
			# UNAME_P := arm
			# UNAME_M := arm64
			warn := $(warning Your arch is announced as x86_64, but it seems to actually be ARM64. Not fixing that can lead to bad performance. For more info see: https://github.com/ggerganov/whisper.cpp/issues/66\#issuecomment-1282546789)
		endif
	endif
endif

ifneq '' '$(or $(filter clean,$(MAKECMDGOALS)),$(LLAMA_METAL))'
BUILD_TARGETS += metal
endif

default: $(BUILD_TARGETS)

test: $(TEST_TARGETS)
	@failures=0; \
	for test_target in $(TEST_TARGETS); do \
		if [ "$$test_target" = "tests/test-tokenizer-0-llama" ]; then \
			./$$test_target $(CURDIR)/models/ggml-vocab-llama.gguf; \
		elif [ "$$test_target" = "tests/test-tokenizer-0-falcon" ]; then \
			./$$test_target $(CURDIR)/models/ggml-vocab-falcon.gguf; \
		elif [ "$$test_target" = "tests/test-tokenizer-1-llama" ]; then \
			continue; \
		elif [ "$$test_target" = "tests/test-tokenizer-1-bpe" ]; then \
			continue; \
		else \
			echo "Running test $$test_target..."; \
			./$$test_target; \
		fi; \
		if [ $$? -ne 0 ]; then \
			printf 'Test $$test_target FAILED!\n\n' $$test_target; \
			failures=$$(( failures + 1 )); \
		else \
			printf 'Test %s passed.\n\n' $$test_target; \
		fi; \
	done; \
	if [ $$failures -gt 0 ]; then \
		printf '\n%s tests failed.\n' $$failures; \
		exit 1; \
	fi
	@echo 'All tests passed.'

all: $(BUILD_TARGETS) $(TEST_TARGETS)

coverage: ## Run code coverage
	gcov -pb tests/*.cpp

lcov-report: coverage ## Generate lcov report
	mkdir -p lcov-report
	lcov --capture --directory . --output-file lcov-report/coverage.info
	genhtml lcov-report/coverage.info --output-directory lcov-report

gcovr-report: coverage ## Generate gcovr report
	mkdir -p gcovr-report
	gcovr --root . --html --html-details --output gcovr-report/coverage.html

ifdef RISCV_CROSS_COMPILE
CC	:= riscv64-unknown-linux-gnu-gcc
CXX	:= riscv64-unknown-linux-gnu-g++
endif

#
# Compile flags
#

# keep standard at C11 and C++11
MK_CPPFLAGS = -I. -Icommon
MK_CFLAGS   = -std=c11   -fPIC
MK_CXXFLAGS = -std=c++11 -fPIC

# -Ofast tends to produce faster code, but may not be available for some compilers.
ifdef LLAMA_FAST
MK_CFLAGS     += -Ofast
HOST_CXXFLAGS += -Ofast
MK_NVCCFLAGS  += -O3
else
MK_CFLAGS     += -O3
MK_CXXFLAGS   += -O3
endif

# clock_gettime came in POSIX.1b (1993)
# CLOCK_MONOTONIC came in POSIX.1-2001 / SUSv3 as optional
# posix_memalign came in POSIX.1-2001 / SUSv3
# M_PI is an XSI extension since POSIX.1-2001 / SUSv3, came in XPG1 (1985)
MK_CPPFLAGS += -D_XOPEN_SOURCE=600

# Somehow in OpenBSD whenever POSIX conformance is specified
# some string functions rely on locale_t availability,
# which was introduced in POSIX.1-2008, forcing us to go higher
ifeq ($(UNAME_S),OpenBSD)
	MK_CPPFLAGS += -U_XOPEN_SOURCE -D_XOPEN_SOURCE=700
endif

# Data types, macros and functions related to controlling CPU affinity and
# some memory allocation are available on Linux through GNU extensions in libc
ifeq ($(UNAME_S),Linux)
	MK_CPPFLAGS += -D_GNU_SOURCE
endif

# RLIMIT_MEMLOCK came in BSD, is not specified in POSIX.1,
# and on macOS its availability depends on enabling Darwin extensions
# similarly on DragonFly, enabling BSD extensions is necessary
ifeq ($(UNAME_S),Darwin)
	MK_CPPFLAGS += -D_DARWIN_C_SOURCE
endif
ifeq ($(UNAME_S),DragonFly)
	MK_CPPFLAGS += -D__BSD_VISIBLE
endif

# alloca is a non-standard interface that is not visible on BSDs when
# POSIX conformance is specified, but not all of them provide a clean way
# to enable it in such cases
ifeq ($(UNAME_S),FreeBSD)
	MK_CPPFLAGS += -D__BSD_VISIBLE
endif
ifeq ($(UNAME_S),NetBSD)
	MK_CPPFLAGS += -D_NETBSD_SOURCE
endif
ifeq ($(UNAME_S),OpenBSD)
	MK_CPPFLAGS += -D_BSD_SOURCE
endif

ifdef LLAMA_DEBUG
	MK_CFLAGS   += -O0 -g
	MK_CXXFLAGS += -O0 -g
	MK_LDFLAGS  += -g

	ifeq ($(UNAME_S),Linux)
		MK_CXXFLAGS += -Wp,-D_GLIBCXX_ASSERTIONS
	endif
else
	MK_CPPFLAGS += -DNDEBUG
endif

ifdef LLAMA_SANITIZE_THREAD
	MK_CFLAGS   += -fsanitize=thread -g
	MK_CXXFLAGS += -fsanitize=thread -g
	MK_LDFLAGS  += -fsanitize=thread -g
endif

ifdef LLAMA_SANITIZE_ADDRESS
	MK_CFLAGS   += -fsanitize=address -fno-omit-frame-pointer -g
	MK_CXXFLAGS += -fsanitize=address -fno-omit-frame-pointer -g
	MK_LDFLAGS  += -fsanitize=address -fno-omit-frame-pointer -g
endif

ifdef LLAMA_SANITIZE_UNDEFINED
	MK_CFLAGS   += -fsanitize=undefined -g
	MK_CXXFLAGS += -fsanitize=undefined -g
	MK_LDFLAGS  += -fsanitize=undefined -g
endif

ifdef LLAMA_SERVER_VERBOSE
	MK_CPPFLAGS += -DSERVER_VERBOSE=$(LLAMA_SERVER_VERBOSE)
endif


ifdef LLAMA_CODE_COVERAGE
	MK_CXXFLAGS += -fprofile-arcs -ftest-coverage -dumpbase ''
endif

ifdef LLAMA_DISABLE_LOGS
	MK_CPPFLAGS += -DLOG_DISABLE_LOGS
endif # LLAMA_DISABLE_LOGS

# warnings
WARN_FLAGS    = -Wall -Wextra -Wpedantic -Wcast-qual -Wno-unused-function
MK_CFLAGS    += $(WARN_FLAGS) -Wshadow -Wstrict-prototypes -Wpointer-arith -Wmissing-prototypes -Werror=implicit-int \
				-Werror=implicit-function-declaration
MK_CXXFLAGS  += $(WARN_FLAGS) -Wmissing-declarations -Wmissing-noreturn

# this version of Apple ld64 is buggy
ifneq '' '$(findstring dyld-1015.7,$(shell $(CC) $(LDFLAGS) -Wl,-v 2>&1))'
	MK_CPPFLAGS += -DHAVE_BUGGY_APPLE_LINKER
endif

# OS specific
# TODO: support Windows
ifneq '' '$(filter $(UNAME_S),Linux Darwin FreeBSD NetBSD OpenBSD Haiku)'
	MK_CFLAGS   += -pthread
	MK_CXXFLAGS += -pthread
endif

# detect Windows
ifneq ($(findstring _NT,$(UNAME_S)),)
	_WIN32 := 1
endif

# library name prefix
ifneq ($(_WIN32),1)
	LIB_PRE := lib
endif

# Dynamic Shared Object extension
ifneq ($(_WIN32),1)
	DSO_EXT := .so
else
	DSO_EXT := .dll
endif

# Windows Sockets 2 (Winsock) for network-capable apps
ifeq ($(_WIN32),1)
	LWINSOCK2 := -lws2_32
endif

ifdef LLAMA_GPROF
	MK_CFLAGS   += -pg
	MK_CXXFLAGS += -pg
endif
ifdef LLAMA_PERF
	MK_CPPFLAGS += -DGGML_PERF
endif

# Architecture specific
# TODO: probably these flags need to be tweaked on some architectures
#       feel free to update the Makefile for your architecture and send a pull request or issue

ifndef RISCV

ifeq ($(UNAME_M),$(filter $(UNAME_M),x86_64 i686 amd64))
	# Use all CPU extensions that are available:
	MK_CFLAGS     += -march=native -mtune=native
	HOST_CXXFLAGS += -march=native -mtune=native

	# Usage AVX-only
	#MK_CFLAGS   += -mfma -mf16c -mavx
	#MK_CXXFLAGS += -mfma -mf16c -mavx

	# Usage SSSE3-only (Not is SSE3!)
	#MK_CFLAGS   += -mssse3
	#MK_CXXFLAGS += -mssse3
endif

ifneq '' '$(findstring mingw,$(shell $(CC) -dumpmachine))'
	# The stack is only 16-byte aligned on Windows, so don't let gcc emit aligned moves.
	# https://gcc.gnu.org/bugzilla/show_bug.cgi?id=54412
	# https://github.com/ggerganov/llama.cpp/issues/2922
	MK_CFLAGS   += -Xassembler -muse-unaligned-vector-move
	MK_CXXFLAGS += -Xassembler -muse-unaligned-vector-move

	# Target Windows 8 for PrefetchVirtualMemory
	MK_CPPFLAGS += -D_WIN32_WINNT=0x602
endif

ifneq ($(filter aarch64%,$(UNAME_M)),)
	# Apple M1, M2, etc.
	# Raspberry Pi 3, 4, Zero 2 (64-bit)
	MK_CFLAGS   += -mcpu=native
	MK_CXXFLAGS += -mcpu=native
endif

ifneq ($(filter armv6%,$(UNAME_M)),)
	# Raspberry Pi 1, Zero
	MK_CFLAGS   += -mfpu=neon-fp-armv8 -mfp16-format=ieee -mno-unaligned-access
	MK_CXXFLAGS += -mfpu=neon-fp-armv8 -mfp16-format=ieee -mno-unaligned-access
endif

ifneq ($(filter armv7%,$(UNAME_M)),)
	# Raspberry Pi 2
	MK_CFLAGS   += -mfpu=neon-fp-armv8 -mfp16-format=ieee -mno-unaligned-access -funsafe-math-optimizations
	MK_CXXFLAGS += -mfpu=neon-fp-armv8 -mfp16-format=ieee -mno-unaligned-access -funsafe-math-optimizations
endif

ifneq ($(filter armv8%,$(UNAME_M)),)
	# Raspberry Pi 3, 4, Zero 2 (32-bit)
	MK_CFLAGS   += -mfp16-format=ieee -mno-unaligned-access
	MK_CXXFLAGS += -mfp16-format=ieee -mno-unaligned-access
endif

ifneq ($(filter ppc64%,$(UNAME_M)),)
	POWER9_M := $(shell grep "POWER9" /proc/cpuinfo)
	ifneq (,$(findstring POWER9,$(POWER9_M)))
		MK_CFLAGS   += -mcpu=power9
		MK_CXXFLAGS += -mcpu=power9
	endif
endif

ifneq ($(filter ppc64le%,$(UNAME_M)),)
	MK_CFLAGS   += -mcpu=powerpc64le
	MK_CXXFLAGS += -mcpu=powerpc64le
	CUDA_POWER_ARCH = 1
endif

else
	MK_CFLAGS   += -march=rv64gcv -mabi=lp64d
	MK_CXXFLAGS += -march=rv64gcv -mabi=lp64d
endif

ifdef LLAMA_QKK_64
	MK_CPPFLAGS += -DGGML_QKK_64
endif

ifndef LLAMA_NO_ACCELERATE
	# Mac OS - include Accelerate framework.
	# `-framework Accelerate` works both with Apple Silicon and Mac Intel
	ifeq ($(UNAME_S),Darwin)
		MK_CPPFLAGS += -DGGML_USE_ACCELERATE
		MK_CPPFLAGS += -DACCELERATE_NEW_LAPACK
		MK_CPPFLAGS += -DACCELERATE_LAPACK_ILP64
		MK_LDFLAGS  += -framework Accelerate
	endif
endif # LLAMA_NO_ACCELERATE

ifdef LLAMA_MPI
	MK_CPPFLAGS += -DGGML_USE_MPI
	MK_CFLAGS   += -Wno-cast-qual
	MK_CXXFLAGS += -Wno-cast-qual
	OBJS        += ggml-mpi.o
endif # LLAMA_MPI

ifdef LLAMA_OPENBLAS
	MK_CPPFLAGS += -DGGML_USE_OPENBLAS $(shell pkg-config --cflags-only-I openblas)
	MK_CFLAGS   += $(shell pkg-config --cflags-only-other openblas)
	MK_LDFLAGS  += $(shell pkg-config --libs openblas)
endif # LLAMA_OPENBLAS

ifdef LLAMA_BLIS
	MK_CPPFLAGS += -DGGML_USE_OPENBLAS -I/usr/local/include/blis -I/usr/include/blis
	MK_LDFLAGS  += -lblis -L/usr/local/lib
endif # LLAMA_BLIS

ifdef LLAMA_CUBLAS
	MK_CPPFLAGS  += -DGGML_USE_CUBLAS -I/usr/local/cuda/include -I/opt/cuda/include -I$(CUDA_PATH)/targets/x86_64-linux/include
	MK_LDFLAGS   += -lcublas -lculibos -lcudart -lcublasLt -lpthread -ldl -lrt -L/usr/local/cuda/lib64 -L/opt/cuda/lib64 -L$(CUDA_PATH)/targets/x86_64-linux/lib
	OBJS         += ggml-cuda.o
<<<<<<< HEAD
	MK_NVCCFLAGS  = --forward-unknown-to-host-compiler -use_fast_math
=======
	NVCCFLAGS = --forward-unknown-to-host-compiler -use_fast_math

ifdef LLAMA_DEBUG
	NVCCFLAGS += -lineinfo
endif

>>>>>>> 9fb13f95
ifdef LLAMA_CUDA_NVCC
	NVCC = $(LLAMA_CUDA_NVCC)
else
	NVCC = nvcc
endif #LLAMA_CUDA_NVCC
ifdef CUDA_DOCKER_ARCH
	MK_NVCCFLAGS += -Wno-deprecated-gpu-targets -arch=$(CUDA_DOCKER_ARCH)
else ifndef CUDA_POWER_ARCH
	MK_NVCCFLAGS += -arch=native
endif # CUDA_DOCKER_ARCH
ifdef LLAMA_CUDA_FORCE_DMMV
	MK_NVCCFLAGS += -DGGML_CUDA_FORCE_DMMV
endif # LLAMA_CUDA_FORCE_DMMV
ifdef LLAMA_CUDA_FORCE_MMQ
	MK_NVCCFLAGS += -DGGML_CUDA_FORCE_MMQ
endif # LLAMA_CUDA_FORCE_MMQ
ifdef LLAMA_CUDA_DMMV_X
	MK_NVCCFLAGS += -DGGML_CUDA_DMMV_X=$(LLAMA_CUDA_DMMV_X)
else
	MK_NVCCFLAGS += -DGGML_CUDA_DMMV_X=32
endif # LLAMA_CUDA_DMMV_X
ifdef LLAMA_CUDA_MMV_Y
	MK_NVCCFLAGS += -DGGML_CUDA_MMV_Y=$(LLAMA_CUDA_MMV_Y)
else ifdef LLAMA_CUDA_DMMV_Y
	MK_NVCCFLAGS += -DGGML_CUDA_MMV_Y=$(LLAMA_CUDA_DMMV_Y) # for backwards compatibility
else
	MK_NVCCFLAGS += -DGGML_CUDA_MMV_Y=1
endif # LLAMA_CUDA_MMV_Y
ifdef LLAMA_CUDA_F16
	MK_NVCCFLAGS += -DGGML_CUDA_F16
endif # LLAMA_CUDA_F16
ifdef LLAMA_CUDA_DMMV_F16
	MK_NVCCFLAGS += -DGGML_CUDA_F16
endif # LLAMA_CUDA_DMMV_F16
ifdef LLAMA_CUDA_KQUANTS_ITER
	MK_NVCCFLAGS += -DK_QUANTS_PER_ITERATION=$(LLAMA_CUDA_KQUANTS_ITER)
else
	MK_NVCCFLAGS += -DK_QUANTS_PER_ITERATION=2
endif
ifdef LLAMA_CUDA_PEER_MAX_BATCH_SIZE
	MK_NVCCFLAGS += -DGGML_CUDA_PEER_MAX_BATCH_SIZE=$(LLAMA_CUDA_PEER_MAX_BATCH_SIZE)
else
	MK_NVCCFLAGS += -DGGML_CUDA_PEER_MAX_BATCH_SIZE=128
endif # LLAMA_CUDA_PEER_MAX_BATCH_SIZE
#ifdef LLAMA_CUDA_CUBLAS
#	MK_NVCCFLAGS += -DGGML_CUDA_CUBLAS
#endif # LLAMA_CUDA_CUBLAS
ifdef LLAMA_CUDA_CCBIN
	MK_NVCCFLAGS += -ccbin $(LLAMA_CUDA_CCBIN)
endif
ggml-cuda.o: ggml-cuda.cu ggml-cuda.h
	$(NVCC) $(BASE_CXXFLAGS) $(NVCCFLAGS) -Wno-pedantic -Xcompiler "$(CUDA_CXXFLAGS)" -c $< -o $@
endif # LLAMA_CUBLAS

ifdef LLAMA_CLBLAST

	MK_CPPFLAGS += -DGGML_USE_CLBLAST $(shell pkg-config --cflags-only-I clblast OpenCL)
	MK_CFLAGS   += $(shell pkg-config --cflags-only-other clblast OpenCL)
	MK_CXXFLAGS += $(shell pkg-config --cflags-only-other clblast OpenCL)

	# Mac provides OpenCL as a framework
	ifeq ($(UNAME_S),Darwin)
		MK_LDFLAGS += -lclblast -framework OpenCL
	else
		MK_LDFLAGS += $(shell pkg-config --libs clblast OpenCL)
	endif
	OBJS    += ggml-opencl.o

ggml-opencl.o: ggml-opencl.cpp ggml-opencl.h
	$(CXX) $(CXXFLAGS) -c $< -o $@
endif # LLAMA_CLBLAST

ifdef LLAMA_HIPBLAS
	ROCM_PATH	?= /opt/rocm
	HIPCC	    ?= $(ROCM_PATH)/bin/hipcc
	GPU_TARGETS ?= $(shell $(ROCM_PATH)/llvm/bin/amdgpu-arch)
	LLAMA_CUDA_DMMV_X       ?= 32
	LLAMA_CUDA_MMV_Y        ?= 1
	LLAMA_CUDA_KQUANTS_ITER ?= 2
	MK_CPPFLAGS += -DGGML_USE_HIPBLAS -DGGML_USE_CUBLAS
	MK_LDFLAGS  += -L$(ROCM_PATH)/lib -Wl,-rpath=$(ROCM_PATH)/lib
	MK_LDFLAGS	+= -lhipblas -lamdhip64 -lrocblas
	HIPFLAGS    += $(addprefix --offload-arch=,$(GPU_TARGETS))
	HIPFLAGS    += -DGGML_CUDA_DMMV_X=$(LLAMA_CUDA_DMMV_X)
	HIPFLAGS    += -DGGML_CUDA_MMV_Y=$(LLAMA_CUDA_MMV_Y)
	HIPFLAGS    += -DK_QUANTS_PER_ITERATION=$(LLAMA_CUDA_KQUANTS_ITER)
ifdef LLAMA_CUDA_FORCE_DMMV
	HIPFLAGS 	+= -DGGML_CUDA_FORCE_DMMV
endif # LLAMA_CUDA_FORCE_DMMV
	OBJS        += ggml-cuda.o
ggml-cuda.o: ggml-cuda.cu ggml-cuda.h
	$(HIPCC) $(CXXFLAGS) $(HIPFLAGS) -x hip -c -o $@ $<
endif # LLAMA_HIPBLAS

ifdef LLAMA_METAL
	MK_CPPFLAGS += -DGGML_USE_METAL
	MK_LDFLAGS  += -framework Foundation -framework Metal -framework MetalKit
	OBJS		+= ggml-metal.o
ifdef LLAMA_METAL_NDEBUG
	MK_CPPFLAGS += -DGGML_METAL_NDEBUG
endif
endif # LLAMA_METAL

ifdef LLAMA_METAL
ggml-metal.o: ggml-metal.m ggml-metal.h
	$(CC) $(CFLAGS) -c $< -o $@
endif # LLAMA_METAL

ifdef LLAMA_MPI
ggml-mpi.o: ggml-mpi.c ggml-mpi.h
	$(CC) $(CFLAGS) -c $< -o $@
endif # LLAMA_MPI

GF_CC := $(CC)
include scripts/get-flags.mk

# combine build flags with cmdline overrides
override CFLAGS    := $(MK_CPPFLAGS) $(CPPFLAGS) $(MK_CFLAGS) $(GF_CFLAGS) $(CFLAGS)
BASE_CXXFLAGS      := $(MK_CPPFLAGS) $(CPPFLAGS) $(MK_CXXFLAGS) $(CXXFLAGS)
override CXXFLAGS  := $(BASE_CXXFLAGS) $(HOST_CXXFLAGS) $(GF_CXXFLAGS)
override NVCCFLAGS := $(MK_NVCCFLAGS) $(NVCCFLAGS)
override LDFLAGS   := $(MK_LDFLAGS) $(LDFLAGS)

# identify CUDA host compiler
ifdef LLAMA_CUBLAS
GF_CC := $(NVCC) $(NVCCFLAGS) 2>/dev/null .c -Xcompiler
include scripts/get-flags.mk
CUDA_CXXFLAGS := $(GF_CXXFLAGS)
endif

#
# Print build information
#

$(info I llama.cpp build info: )
$(info I UNAME_S:   $(UNAME_S))
$(info I UNAME_P:   $(UNAME_P))
$(info I UNAME_M:   $(UNAME_M))
$(info I CFLAGS:    $(CFLAGS))
$(info I CXXFLAGS:  $(CXXFLAGS))
$(info I NVCCFLAGS: $(NVCCFLAGS))
$(info I LDFLAGS:   $(LDFLAGS))
$(info I CC:        $(shell $(CC) --version | head -n 1))
$(info I CXX:       $(shell $(CXX) --version | head -n 1))
$(info )

#
# Build library
#

ggml.o: ggml.c ggml.h ggml-cuda.h
	$(CC)  $(CFLAGS)   -c $< -o $@

ggml-alloc.o: ggml-alloc.c ggml.h ggml-alloc.h
	$(CC)  $(CFLAGS)   -c $< -o $@

ggml-backend.o: ggml-backend.c ggml.h ggml-backend.h
	$(CC)  $(CFLAGS)   -c $< -o $@

ggml-quants.o: ggml-quants.c ggml.h ggml-quants.h
	$(CC) $(CFLAGS)    -c $< -o $@

OBJS += ggml-alloc.o ggml-backend.o ggml-quants.o

llama.o: llama.cpp ggml.h ggml-alloc.h ggml-backend.h ggml-cuda.h ggml-metal.h llama.h
	$(CXX) $(CXXFLAGS) -c $< -o $@

COMMON_H_DEPS = common/common.h common/sampling.h common/log.h
COMMON_DEPS   = common.o sampling.o grammar-parser.o build-info.o

common.o: common/common.cpp $(COMMON_H_DEPS)
	$(CXX) $(CXXFLAGS) -c $< -o $@

sampling.o: common/sampling.cpp $(COMMON_H_DEPS)
	$(CXX) $(CXXFLAGS) -c $< -o $@

console.o: common/console.cpp common/console.h
	$(CXX) $(CXXFLAGS) -c $< -o $@

grammar-parser.o: common/grammar-parser.cpp common/grammar-parser.h
	$(CXX) $(CXXFLAGS) -c $< -o $@

train.o: common/train.cpp common/train.h
	$(CXX) $(CXXFLAGS) -c $< -o $@

libllama.so: llama.o ggml.o $(OBJS)
	$(CXX) $(CXXFLAGS) -shared -fPIC -o $@ $^ $(LDFLAGS)

clean:
	rm -vrf *.o tests/*.o *.so *.dll benchmark-matmult common/build-info.cpp *.dot $(COV_TARGETS) $(BUILD_TARGETS) $(TEST_TARGETS)

#
# Examples
#

main: examples/main/main.cpp                                  ggml.o llama.o $(COMMON_DEPS) console.o grammar-parser.o $(OBJS)
	$(CXX) $(CXXFLAGS) $(filter-out %.h,$^) -o $@ $(LDFLAGS)
	@echo
	@echo '====  Run ./main -h for help.  ===='
	@echo

infill: examples/infill/infill.cpp                            ggml.o llama.o $(COMMON_DEPS) console.o grammar-parser.o $(OBJS)
	$(CXX) $(CXXFLAGS) $(filter-out %.h,$^) -o $@ $(LDFLAGS)

simple: examples/simple/simple.cpp                            ggml.o llama.o $(COMMON_DEPS) $(OBJS)
	$(CXX) $(CXXFLAGS) $(filter-out %.h,$^) -o $@ $(LDFLAGS)

tokenize: examples/tokenize/tokenize.cpp                      ggml.o llama.o $(COMMON_DEPS) $(OBJS)
	$(CXX) $(CXXFLAGS) $(filter-out %.h,$^) -o $@ $(LDFLAGS)

batched: examples/batched/batched.cpp                         ggml.o llama.o $(COMMON_DEPS) $(OBJS)
	$(CXX) $(CXXFLAGS) $(filter-out %.h,$^) -o $@ $(LDFLAGS)

batched-bench: examples/batched-bench/batched-bench.cpp       build-info.o ggml.o llama.o common.o $(OBJS)
	$(CXX) $(CXXFLAGS) $(filter-out %.h,$^) -o $@ $(LDFLAGS)

quantize: examples/quantize/quantize.cpp                      build-info.o ggml.o llama.o $(OBJS)
	$(CXX) $(CXXFLAGS) $(filter-out %.h,$^) -o $@ $(LDFLAGS)

quantize-stats: examples/quantize-stats/quantize-stats.cpp    build-info.o ggml.o llama.o $(OBJS)
	$(CXX) $(CXXFLAGS) $(filter-out %.h,$^) -o $@ $(LDFLAGS)

perplexity: examples/perplexity/perplexity.cpp                ggml.o llama.o $(COMMON_DEPS) $(OBJS)
	$(CXX) $(CXXFLAGS) $(filter-out %.h,$^) -o $@ $(LDFLAGS)

embedding: examples/embedding/embedding.cpp                   ggml.o llama.o $(COMMON_DEPS) $(OBJS)
	$(CXX) $(CXXFLAGS) $(filter-out %.h,$^) -o $@ $(LDFLAGS)

save-load-state: examples/save-load-state/save-load-state.cpp ggml.o llama.o $(COMMON_DEPS) $(OBJS)
	$(CXX) $(CXXFLAGS) $(filter-out %.h,$^) -o $@ $(LDFLAGS)

server: examples/server/server.cpp examples/server/httplib.h examples/server/json.hpp examples/server/index.html.hpp examples/server/index.js.hpp examples/server/completion.js.hpp examples/llava/clip.cpp examples/llava/clip.h common/stb_image.h ggml.o llama.o $(COMMON_DEPS) grammar-parser.o $(OBJS)
	$(CXX) $(CXXFLAGS) -Iexamples/server $(filter-out %.h,$(filter-out %.hpp,$^)) -o $@ $(LDFLAGS) $(LWINSOCK2) -Wno-cast-qual

gguf: examples/gguf/gguf.cpp ggml.o llama.o $(OBJS)
	$(CXX) $(CXXFLAGS) $(filter-out %.h,$^) -o $@ $(LDFLAGS)

train-text-from-scratch: examples/train-text-from-scratch/train-text-from-scratch.cpp ggml.o llama.o $(COMMON_DEPS) train.o $(OBJS)
	$(CXX) $(CXXFLAGS) $(filter-out %.h,$^) -o $@ $(LDFLAGS)

convert-llama2c-to-ggml: examples/convert-llama2c-to-ggml/convert-llama2c-to-ggml.cpp ggml.o llama.o $(OBJS)
	$(CXX) $(CXXFLAGS) $(filter-out %.h,$^) -o $@ $(LDFLAGS)

llama-bench: examples/llama-bench/llama-bench.cpp ggml.o llama.o $(COMMON_DEPS) $(OBJS)
	$(CXX) $(CXXFLAGS) $(filter-out %.h,$^) -o $@ $(LDFLAGS)

libllava.a: examples/llava/llava.cpp examples/llava/llava.h examples/llava/clip.cpp examples/llava/clip.h common/stb_image.h common/base64.hpp ggml.o llama.o $(COMMON_DEPS) $(OBJS)
	$(CXX) $(CXXFLAGS) -static -fPIC -c $< -o $@ -Wno-cast-qual

llava-cli: examples/llava/llava-cli.cpp examples/llava/clip.h examples/llava/clip.cpp examples/llava/llava.h examples/llava/llava.cpp ggml.o llama.o $(COMMON_DEPS) $(OBJS)
	$(CXX) $(CXXFLAGS) $(filter-out %.h,$^) -o $@ $(LDFLAGS) -Wno-cast-qual

baby-llama: examples/baby-llama/baby-llama.cpp ggml.o llama.o $(COMMON_DEPS) train.o $(OBJS)
	$(CXX) $(CXXFLAGS) $(filter-out %.h,$^) -o $@ $(LDFLAGS)

beam-search: examples/beam-search/beam-search.cpp ggml.o llama.o $(COMMON_DEPS) $(OBJS)
	$(CXX) $(CXXFLAGS) $(filter-out %.h,$^) -o $@ $(LDFLAGS)

finetune: examples/finetune/finetune.cpp ggml.o llama.o $(COMMON_DEPS) train.o $(OBJS)
	$(CXX) $(CXXFLAGS) $(filter-out %.h,$^) -o $@ $(LDFLAGS)

export-lora: examples/export-lora/export-lora.cpp ggml.o common/common.h $(OBJS)
	$(CXX) $(CXXFLAGS) $(filter-out %.h,$^) -o $@ $(LDFLAGS)

speculative: examples/speculative/speculative.cpp ggml.o llama.o $(COMMON_DEPS) grammar-parser.o $(OBJS)
	$(CXX) $(CXXFLAGS) $(filter-out %.h,$^) -o $@ $(LDFLAGS)

parallel: examples/parallel/parallel.cpp ggml.o llama.o $(COMMON_DEPS) $(OBJS)
	$(CXX) $(CXXFLAGS) $(filter-out %.h,$^) -o $@ $(LDFLAGS)

lookahead: examples/lookahead/lookahead.cpp ggml.o llama.o $(COMMON_DEPS) $(OBJS)
	$(CXX) $(CXXFLAGS) $(filter-out %.h,$^) -o $@ $(LDFLAGS)

ifdef LLAMA_METAL
metal: examples/metal/metal.cpp ggml.o $(OBJS)
	$(CXX) $(CXXFLAGS) $^ -o $@ $(LDFLAGS)
endif

ifeq ($(UNAME_S),Darwin)
swift: examples/batched.swift
	(cd examples/batched.swift; make build)
endif

common/build-info.cpp: $(wildcard .git/index) scripts/build-info.sh
	@sh scripts/build-info.sh $(CC) > $@.tmp
	@if ! cmp -s $@.tmp $@; then \
		mv $@.tmp $@; \
	else \
		rm $@.tmp; \
	fi

build-info.o: common/build-info.cpp
	$(CXX) $(CXXFLAGS) -c $(filter-out %.h,$^) -o $@

#
# Tests
#

tests: $(TEST_TARGETS)

benchmark-matmult: examples/benchmark/benchmark-matmult.cpp build-info.o ggml.o $(OBJS)
	$(CXX) $(CXXFLAGS) $(filter-out %.h,$^) -o $@ $(LDFLAGS)

run-benchmark-matmult: benchmark-matmult
	./$@

.PHONY: run-benchmark-matmult swift

vdot: pocs/vdot/vdot.cpp ggml.o $(OBJS)
	$(CXX) $(CXXFLAGS) $^ -o $@ $(LDFLAGS)

q8dot: pocs/vdot/q8dot.cpp ggml.o $(OBJS)
	$(CXX) $(CXXFLAGS) $^ -o $@ $(LDFLAGS)

tests/test-llama-grammar: tests/test-llama-grammar.cpp ggml.o grammar-parser.o $(OBJS)
	$(CXX) $(CXXFLAGS) $(filter-out %.h,$^) -o $@ $(LDFLAGS)

tests/test-grammar-parser: tests/test-grammar-parser.cpp ggml.o llama.o grammar-parser.o $(OBJS)
	$(CXX) $(CXXFLAGS) $(filter-out %.h,$^) -o $@ $(LDFLAGS)

tests/test-double-float: tests/test-double-float.cpp ggml.o $(OBJS)
	$(CXX) $(CXXFLAGS) $(filter-out %.h,$^) -o $@ $(LDFLAGS)

tests/test-grad0: tests/test-grad0.cpp ggml.o $(OBJS)
	$(CXX) $(CXXFLAGS) $(filter-out %.h,$^) -o $@ $(LDFLAGS)

tests/test-opt: tests/test-opt.cpp ggml.o $(OBJS)
	$(CXX) $(CXXFLAGS) $(filter-out %.h,$^) -o $@ $(LDFLAGS)

tests/test-quantize-fns: tests/test-quantize-fns.cpp ggml.o $(OBJS)
	$(CXX) $(CXXFLAGS) $(filter-out %.h,$^) -o $@ $(LDFLAGS)

tests/test-quantize-perf: tests/test-quantize-perf.cpp ggml.o $(OBJS)
	$(CXX) $(CXXFLAGS) $(filter-out %.h,$^) -o $@ $(LDFLAGS)

tests/test-sampling: tests/test-sampling.cpp ggml.o llama.o $(OBJS)
	$(CXX) $(CXXFLAGS) $(filter-out %.h,$^) -o $@ $(LDFLAGS)

tests/test-tokenizer-0-falcon: tests/test-tokenizer-0-falcon.cpp ggml.o llama.o $(COMMON_DEPS) console.o $(OBJS)
	$(CXX) $(CXXFLAGS) $(filter-out %.h,$^) -o $@ $(LDFLAGS)

tests/test-tokenizer-0-llama: tests/test-tokenizer-0-llama.cpp ggml.o llama.o $(COMMON_DEPS) console.o $(OBJS)
	$(CXX) $(CXXFLAGS) $(filter-out %.h,$^) -o $@ $(LDFLAGS)

tests/test-tokenizer-1-bpe: tests/test-tokenizer-1-bpe.cpp ggml.o llama.o $(COMMON_DEPS) console.o $(OBJS)
	$(CXX) $(CXXFLAGS) $(filter-out %.h,$^) -o $@ $(LDFLAGS)

tests/test-tokenizer-1-llama: tests/test-tokenizer-1-llama.cpp ggml.o llama.o $(COMMON_DEPS) console.o $(OBJS)
	$(CXX) $(CXXFLAGS) $(filter-out %.h,$^) -o $@ $(LDFLAGS)

tests/test-rope: tests/test-rope.cpp ggml.o $(OBJS)
	$(CXX) $(CXXFLAGS) $(filter-out %.h,$^) -o $@ $(LDFLAGS)

tests/test-c.o: tests/test-c.c llama.h
	$(CC) $(CFLAGS) -c $(filter-out %.h,$^) -o $@

tests/test-backend-ops: tests/test-backend-ops.cpp ggml.o $(OBJS)
	$(CXX) $(CXXFLAGS) $(filter-out %.h,$^) -o $@ $(LDFLAGS)<|MERGE_RESOLUTION|>--- conflicted
+++ resolved
@@ -360,16 +360,12 @@
 	MK_CPPFLAGS  += -DGGML_USE_CUBLAS -I/usr/local/cuda/include -I/opt/cuda/include -I$(CUDA_PATH)/targets/x86_64-linux/include
 	MK_LDFLAGS   += -lcublas -lculibos -lcudart -lcublasLt -lpthread -ldl -lrt -L/usr/local/cuda/lib64 -L/opt/cuda/lib64 -L$(CUDA_PATH)/targets/x86_64-linux/lib
 	OBJS         += ggml-cuda.o
-<<<<<<< HEAD
 	MK_NVCCFLAGS  = --forward-unknown-to-host-compiler -use_fast_math
-=======
-	NVCCFLAGS = --forward-unknown-to-host-compiler -use_fast_math
 
 ifdef LLAMA_DEBUG
-	NVCCFLAGS += -lineinfo
-endif
-
->>>>>>> 9fb13f95
+	MK_NVCCFLAGS += -lineinfo
+endif
+
 ifdef LLAMA_CUDA_NVCC
 	NVCC = $(LLAMA_CUDA_NVCC)
 else
