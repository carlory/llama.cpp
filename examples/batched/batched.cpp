--- conflicted
+++ resolved
@@ -129,19 +129,11 @@
         return 1;
     }
 
-<<<<<<< HEAD
-    // assign the system KV cache to all parallel sequences
-    // this way, the parallel sequences will "reuse" the prompt tokens without having to copy them
-    for (int32_t i = 1; i < n_parallel; ++i) {
-        llama_past_seq_cp(ctx, 0, i, -1, -1);
-    }
-=======
     //// assign the system KV cache to all parallel sequences
     //// this way, the parallel sequences will "reuse" the prompt tokens without having to copy them
     //for (int32_t i = 1; i < n_parallel; ++i) {
-    //    llama_kv_cache_seq_cp(ctx, 0, i, -1, -1);
+    //    llama_past_seq_cp(ctx, 0, i, -1, -1);
     //}
->>>>>>> d7fd29ff
 
     if (n_parallel > 1) {
         LOG_TEE("\n\n%s: generating %d sequences ...\n", __func__, n_parallel);
